@license{
Copyright (c) 2018-2023, NWO-I CWI and Swat.engineering
All rights reserved.

Redistribution and use in source and binary forms, with or without
modification, are permitted provided that the following conditions are met:

1. Redistributions of source code must retain the above copyright notice,
this list of conditions and the following disclaimer.

2. Redistributions in binary form must reproduce the above copyright notice,
this list of conditions and the following disclaimer in the documentation
and/or other materials provided with the distribution.

THIS SOFTWARE IS PROVIDED BY THE COPYRIGHT HOLDERS AND CONTRIBUTORS "AS IS"
AND ANY EXPRESS OR IMPLIED WARRANTIES, INCLUDING, BUT NOT LIMITED TO, THE
IMPLIED WARRANTIES OF MERCHANTABILITY AND FITNESS FOR A PARTICULAR PURPOSE
ARE DISCLAIMED. IN NO EVENT SHALL THE COPYRIGHT HOLDER OR CONTRIBUTORS BE
LIABLE FOR ANY DIRECT, INDIRECT, INCIDENTAL, SPECIAL, EXEMPLARY, OR
CONSEQUENTIAL DAMAGES (INCLUDING, BUT NOT LIMITED TO, PROCUREMENT OF
SUBSTITUTE GOODS OR SERVICES; LOSS OF USE, DATA, OR PROFITS; OR BUSINESS
INTERRUPTION) HOWEVER CAUSED AND ON ANY THEORY OF LIABILITY, WHETHER IN
CONTRACT, STRICT LIABILITY, OR TORT (INCLUDING NEGLIGENCE OR OTHERWISE)
ARISING IN ANY WAY OUT OF THE USE OF THIS SOFTWARE, EVEN IF ADVISED OF THE
POSSIBILITY OF SUCH DAMAGE.
}
@bootstrapParser
module lang::rascal::lsp::refactor::WorkspaceInfo

import Relation;

import analysis::typepal::TModel;

import lang::rascalcore::check::Checker;

import lang::rascal::\syntax::Rascal;

import util::Maybe;
import util::Reflective;

import lang::rascal::lsp::refactor::Exception;
import lang::rascal::lsp::refactor::Util;

import List;
import Location;
import Map;
import Set;
import String;

import IO;

data CursorKind
    = use()
    | def()
    | typeParam()
    | collectionField()
    | dataField(loc dataTypeDef, AType fieldType)
    | dataKeywordField(loc dataTypeDef, AType fieldType)
    | dataCommonKeywordField(loc dataTypeDef, AType fieldType)
    | keywordParam()
    | moduleName()
    | exceptConstructor()
    ;

data Cursor
    = cursor(CursorKind kind, loc l, str name)
    ;

alias MayOverloadFun = bool(set[loc] defs, map[loc, Define] defines);
alias FileRenamesF = rel[loc old, loc new](str newName);
alias DefsUsesRenames = tuple[set[loc] defs, set[loc] uses, FileRenamesF renames];
alias ProjectFiles = rel[loc projectFolder, loc file];

/**
 * This is a subset of the fields from analysis::typepal::TModel, specifically tailored to refactorings.
 * WorkspaceInfo comes with a set of functions that allow (incrementally) loading information from multiple TModels, and doing (cached) queries on this data.
 */
data WorkspaceInfo (
    // Instance fields
    // Read-only
    rel[loc use, loc def] useDef = {},
    set[Define] defines = {},
    set[loc] sourceFiles = {},
    map[loc, Define] definitions = (),
    map[loc, AType] facts = (),
    Scopes scopes = (),
    Paths paths = {},
    set[loc] projects = {}
) = workspaceInfo(
    PathConfig(loc) getPathConfig,
    ProjectFiles() preloadFiles,
    ProjectFiles() allFiles,
    set[TModel](ProjectFiles) tmodelsForLocs
);

WorkspaceInfo loadLocs(WorkspaceInfo ws, ProjectFiles projectFiles) {
    for (tm <- ws.tmodelsForLocs(projectFiles)) {
        ws = loadTModel(ws, tm);
    }

    // In addition to data from the TModel, we keep track of which projects/modules we loaded.
    ws.sourceFiles += projectFiles.file;
    ws.projects += projectFiles.projectFolder;

    return ws;
}

WorkspaceInfo preLoad(WorkspaceInfo ws) {
    return loadLocs(ws, ws.preloadFiles());
}

WorkspaceInfo loadWorkspace(WorkspaceInfo ws) {
    return loadLocs(ws, ws.allFiles());
}

WorkspaceInfo loadTModel(WorkspaceInfo ws, TModel tm) {
    try {
        throwAnyErrors(tm);
    } catch set[Message] errors: {
        throw unsupportedRename("Cannot rename: some files in workspace have errors.\n<toString(errors)>", issues={<(error.at ? |unknown:///|), error.msg> | error <- errors});
    }

    ws.useDef      += tm.useDef;
    ws.defines     += tm.defines;
    ws.definitions += tm.definitions;
    ws.facts       += tm.facts;
    ws.scopes      += tm.scopes;
    ws.paths       += tm.paths;

    return ws;
}

loc getProjectFolder(WorkspaceInfo ws, loc l) {
    if (project <- ws.projects, isPrefixOf(project, l)) {
        return project;
    }

    throw "Could not find project containing <l>";
}

@memo{maximumSize(1), expireAfter(minutes=5)}
rel[loc, loc] defUse(WorkspaceInfo ws) = invert(ws.useDef);

@memo{maximumSize(1), expireAfter(minutes=5)}
map[AType, set[loc]] factsInvert(WorkspaceInfo ws) = invert(ws.facts);

set[loc] getUses(WorkspaceInfo ws, loc def) = defUse(ws)[def];

set[loc] getUses(WorkspaceInfo ws, set[loc] defs) = defUse(ws)[defs];

set[loc] getDefs(WorkspaceInfo ws, loc use) = ws.useDef[use];

Maybe[AType] getFact(WorkspaceInfo ws, loc l) = l in ws.facts ? just(ws.facts[l]) : nothing();

@memo{maximumSize(1), expireAfter(minutes=5)}
set[loc] getModuleScopes(WorkspaceInfo ws) = invert(ws.scopes)[|global-scope:///|];

@memo{maximumSize(1), expireAfter(minutes=5)}
map[loc, loc] getModuleScopePerFile(WorkspaceInfo ws) = (scope.top: scope | loc scope <- getModuleScopes(ws));

@memo{maximumSize(1), expireAfter(minutes=5)}
rel[loc from, loc to] rascalGetTransitiveReflexiveModulePaths(WorkspaceInfo ws) {
    rel[loc from, loc to] moduleI = ident(getModuleScopes(ws));
    rel[loc from, loc to] imports = (ws.paths<pathRole, from, to>)[importPath()];
    rel[loc from, loc to] extends = (ws.paths<pathRole, from, to>)[extendPath()];

    return (moduleI + imports)  // 0 or 1 imports
         o (moduleI + extends+) // 0 or more extends
         ;
}

@memo{maximumSize=1, minutes=5}
rel[loc from, loc to] rascalGetTransitiveReflexiveScopes(WorkspaceInfo ws) = toRel(ws.scopes)*;

@memo{maximumSize=10, minutes=5}
set[loc] rascalReachableModules(WorkspaceInfo ws, set[loc] froms) {
    rel[loc from, loc scope] fromScopes = {};
    for (from <- froms) {
        if (scope <- ws.scopes<1>, isContainedIn(from, scope)) {
            fromScopes += <from, scope>;
        }
    }
    rel[loc from, loc modScope] reachable =
        fromScopes
      o rascalGetTransitiveReflexiveScopes(ws)
      o rascalGetTransitiveReflexiveModulePaths(ws);

    return {s.top | s <- reachable.modScope};
}

@memo{maximumSize=1, minutes=5}
rel[loc, Define] definitionsRel(WorkspaceInfo ws) = toRel(ws.definitions);

set[Define] rascalReachableDefs(WorkspaceInfo ws, set[loc] defs) {
    rel[loc from, loc to] modulePaths = rascalGetTransitiveReflexiveModulePaths(ws);
    rel[loc from, loc to] scopes = rascalGetTransitiveReflexiveScopes(ws);
    rel[loc from, Define define] reachableDefs =
        (ws.defines<defined, defined, scope>)[defs] // <definition, scope> pairs
      o scopes                                      // All scopes surrounding defs
      o modulePaths                                 // Transitive-reflexive paths from scope to reachable modules
      o ws.defines<scope, defined>                  // Definitions in these scopes
      o definitionsRel(ws);                         // Full define tuples
    return reachableDefs.define;                    // We are only interested in reached defines; not *from where* they were reached
}

set[loc] rascalGetOverloadedDefs(WorkspaceInfo ws, set[loc] defs, MayOverloadFun mayOverloadF) {
    if (defs == {}) return {};
    set[loc] overloadedDefs = defs;

    set[IdRole] roles = definitionsRel(ws)[defs].idRole;

    // Pre-conditions
    assert size(roles) == 1:
        "Initial defs are of different roles!";
    assert mayOverloadF(overloadedDefs, ws.definitions):
        "Initial defs are invalid overloads!";

    IdRole role = getFirstFrom(roles);
    map[loc file, loc scope] moduleScopePerFile = getModuleScopePerFile(ws);
    rel[loc def, loc scope] defUseScopes = {<d, moduleScopePerFile[u.top]> | <loc u, loc d> <- ws.useDef};
    rel[loc from, loc to] modulePaths = rascalGetTransitiveReflexiveModulePaths(ws);
    rel[loc def, loc scope] defScopes = ws.defines<defined, scope>+;
    rel[loc scope, loc defined] scopeDefs =
        (ws.defines<scope, defined>)+                  // Follow definition scopes ...
      o ((ws.defines<idRole, defined, defined>)[role]) // Until we arrive at a definition with the same role ...
      ;

    rel[loc from, loc to] fromDefPaths =
        (defScopes + defUseScopes) // 1. Look up scopes of defs and scopes of their uses
      o modulePaths                // 2. Follow import/extend relations to reachable scopes
      o scopeDefs                  // 3. Find definitions in the reached scope, and definitions within those definitions (transitively)
      ;

    rel[loc from, loc to] defPaths = fromDefPaths + invert(fromDefPaths);

    solve(overloadedDefs) {
        rel[loc from, loc to] reachableDefs = ident(overloadedDefs) o defPaths;

        overloadedDefs += {d
            | loc d <- reachableDefs<1>
            , mayOverloadF(overloadedDefs + d, ws.definitions)
        };
    }

    return overloadedDefs;
}

private rel[loc, loc] NO_RENAMES(str _) = {};
private int qualSepSize = size("::");

bool rascalIsCollectionType(AType at) = at is arel || at is alrel || at is atuple;
bool rascalIsConstructorType(AType at) = at is acons;
bool rascalIsDataType(AType at) = at is aadt;

bool rascalMayOverloadSameName(set[loc] defs, map[loc, Define] definitions) {
    if (l <- defs, !definitions[l]?) return false;
    set[str] names = {definitions[l].id | l <- defs};
    if (size(names) > 1) return false;

    map[loc, Define] potentialOverloadDefinitions = (l: d | l <- definitions, d := definitions[l], d.id in names);
    return rascalMayOverload(defs, potentialOverloadDefinitions);
}

set[Define] rascalGetADTDefinitions(WorkspaceInfo ws, loc lhs) {
    set[loc] fromDefs = (ws.definitions[lhs]? || lhs in ws.useDef<1>)
        ? {lhs}
        : getDefs(ws, lhs)
        ;

    AType lhsType = ws.facts[lhs];
    if (rascalIsConstructorType(lhsType)) {
        return {adt
            | loc cD <- rascalGetOverloadedDefs(ws, fromDefs, rascalMayOverloadSameName)
            , Define cons: <_, _, _, constructorId(), _, _> := ws.definitions[cD]
            , AType consAdtType := cons.defInfo.atype.adt
            , Define adt: <_, _, _, dataId(), _, defType(consAdtType)> <- rascalReachableDefs(ws, {cons.defined})
        };
    } else if (rascalIsDataType(lhsType)) {
        return {adt
            | set[loc] overloads := rascalGetOverloadedDefs(ws, fromDefs, rascalMayOverloadSameName)
            , Define adt: <_, _, _, dataId(), _, defType(lhsType)> <- rascalReachableDefs(ws, overloads)
        };
    }

    return {};
}

set[loc] rascalGetKeywordFormalUses(WorkspaceInfo ws, set[loc] defs, str cursorName) {
    set[loc] uses = {};

    for (d <- defs
       , f <- ws.facts
       , isStrictlyContainedIn(d, f)
       , afunc(retType, _, [*_, kwField(kwAType, cursorName, _), *_]) := ws.facts[f]
       , funcName <- getUses(ws, f)
       ) {
        loc funcCall = min({l | l <- factsInvert(ws)[retType], l.offset == funcName.offset});
        uses += {name.src | /Name name := parseModuleWithSpacesCached(funcCall.top)
                          , isStrictlyContainedIn(name.src, funcCall)
                          , "<name>" == kwAType.alabel};
    }

    return uses;
}

set[loc] rascalGetKeywordFormals((KeywordFormals) ``, str _) = {};
set[loc] rascalGetKeywordFormals((KeywordFormals) `<OptionalComma _> <{KeywordFormal ","}+ keywordFormals>`, str cursorName) =
    rascalGetKeywordFormalList(keywordFormals, cursorName);

set[loc] rascalGetKeywordFormalList([{KeywordFormal ","}+] keywordFormals, str cursorName) =
    { kwFormal.name.src
    | kwFormal <- keywordFormals
    , "<kwFormal.name>" == cursorName};

set[loc] rascalGetKeywordArgs(none(), str _) = {};
set[loc] rascalGetKeywordArgs(\default(_, keywordArgs), str cursorName) =
    { kwArg.name.src
    | kwArg <- keywordArgs
    , "<kwArg.name>" == cursorName};

set[loc] rascalGetKeywordFieldUses(WorkspaceInfo ws, set[loc] defs, str cursorName) {
    set[loc] uses = getUses(ws, defs);

    set[Define] reachableDefs = rascalReachableDefs(ws, defs);

    for (d <- defs
       , Define dataDef: <_, _, _, dataId(), _, _> <- reachableDefs
       , isStrictlyContainedIn(d, dataDef.defined)
       , Define consDef: <_, _, _, constructorId(), _, _> <- reachableDefs
       , isStrictlyContainedIn(consDef.defined, dataDef.defined)
    ) {
        if (AType fieldType := ws.definitions[d].defInfo.atype) {
            set[loc] reachableModules = rascalReachableModules(ws, {d});
            if (<{}, consUses, _> := rascalGetFieldDefsUses(ws, reachableModules, dataDef.defInfo.atype, fieldType, cursorName)) {
                uses += consUses;
            }
        } else {
            throw unsupportedRename("Unknown type for definition at <d>: <ws.definitions[d].defInfo>");
        }
    }
    return uses;
}

private set[loc] rascalGetExceptUses(WorkspaceInfo ws, set[loc] defs) {

    constructorDefs = {d | l <- defs, Define d: <_, _, _, constructorId(), _, _> := ws.definitions[l]};
    if (constructorDefs == {}) return {};

    // We consider constructor definitions; we need to additionally find any uses at excepts (`!constructor``)
    sortedFacts = [<l, ws.facts[l]> | l <- sort(domain(ws.facts), bool(loc l1, loc l2) {
        // Sort facts by end location (ascending), then by length (ascending)
        return l1.end != l2.end ? l1.end < l2.end : l1.length < l2.length;
    })];

    set[loc] uses = {};
    for (Define d: <_, consName, _, _, _, defType(acons(aadt(aadtName, _, _), _, _))> <- constructorDefs) {
        // Find all neighbouring pairs of facts where an except for `cursorName` exists only in the latter
        for (
            [ _*
            , <l1, at1: !/\a-except(consName)>
            , <l2, at2:  /\a-except(consName)>
            , _*] := sortedFacts
        ) {
            // There might be whitespace before (but not after) the `cursorName`, so we correct the location length
            uses += trim(l2, removePrefix = l2.length - size(consName));
        }
    }

    return uses;
}

DefsUsesRenames rascalGetDefsUses(WorkspaceInfo ws, cursor(use(), l, cursorName), MayOverloadFun mayOverloadF) {
    defs = rascalGetOverloadedDefs(ws, getDefs(ws, l), mayOverloadF);
    uses = getUses(ws, defs);

    set[IdRole] roles = {ws.definitions[d].idRole | d <- defs};
    if (keywordFormalId() in roles) {
        uses += rascalGetKeywordFormalUses(ws, defs, cursorName);
        uses += rascalGetKeywordFieldUses(ws, defs, cursorName);
    } else if (constructorId() in roles) {
        uses += rascalGetExceptUses(ws, defs);
    }

    return <defs, uses, NO_RENAMES>;
}

DefsUsesRenames rascalGetDefsUses(WorkspaceInfo ws, cursor(def(), l, cursorName), MayOverloadFun mayOverloadF) {
    set[loc] initialUses = getUses(ws, l);
    set[loc] initialDefs = {l} + {*ds | u <- initialUses, ds := getDefs(ws, u)};
    defs = rascalGetOverloadedDefs(ws, initialDefs, mayOverloadF);
    uses = getUses(ws, defs);

    set[IdRole] roles = {ws.definitions[d].idRole | d <- defs};
    if (keywordFormalId() in roles) {
        uses += rascalGetKeywordFormalUses(ws, defs, cursorName);
        uses += rascalGetKeywordFieldUses(ws, defs, cursorName);
    } else if (constructorId() in roles) {
        uses += rascalGetExceptUses(ws, defs);
    }

    return <defs, uses, NO_RENAMES>;
}

<<<<<<< HEAD
DefsUsesRenames rascalGetDefsUses(WorkspaceInfo ws, cursor(typeParam(), cursorLoc, cursorName), MayOverloadFun _, PathConfig(loc) _) {
    set[loc] getFormals(afunc(_, _, _), rel[loc, AType] facts) = {l | <l, f> <- facts, f.alabel != ""};
    set[loc] getFormals(aadt(_, _, _), rel[loc, AType] facts) {
        perName = {<name, l> | <l, f: aparameter(name, _)> <- facts, f.alabel == ""};
        // Per parameter name, keep the top-left-most occurrence
        return mapper(groupRangeByDomain(perName), loc(set[loc] locs) {
            return (getFirstFrom(locs) | l.offset < it.offset ? l : it | l <- locs);
        });
    }

    bool definesTypeParam(Define _: <_, _, _, functionId(), _, defType(dT)>, AType paramType) =
        afunc(_, /paramType, _) := dT;
    bool definesTypeParam(Define _: <_, _, _, nonterminalId(), _, defType(dT)>, AType paramType) =
        aadt(_, /paramType, _) := dT;
    default bool definesTypeParam(Define _, AType _) = false;

    AType cursorType = ws.facts[cursorLoc];

=======
DefsUsesRenames rascalGetDefsUses(WorkspaceInfo ws, cursor(typeParam(), cursorLoc, cursorName), MayOverloadFun _) {
    AType at = ws.facts[cursorLoc];
>>>>>>> d8aae334
    set[loc] defs = {};
    set[loc] useDefs = {};
    for (Define containingDef <- ws.defines
     , isContainedIn(cursorLoc, containingDef.defined)
     , definesTypeParam(containingDef, cursorType)) {
        // From here on, we can assume that all locations are in the same file, because we are dealing with type parameters and filtered on `isContainedIn`
        facts = {<l, ws.facts[l]> | l <- ws.facts
                                  , cursorType := ws.facts[l]
                                  , isContainedIn(l, containingDef.defined)};

        formals = getFormals(containingDef.defInfo.atype, facts);

        // Given the location/offset of `&T`, find the location/offset of `T`
        offsets = sort({l.offset | l <- facts<0>});
        nextOffsets = toMapUnique(zip2(prefix(offsets), tail(offsets)));

        loc sentinel = |unknown:///|(0, 0, <0, 0>, <0, 0>);
        defs += {min([f | f <- facts<0>, f.offset == nextOffset]) | formal <- formals, nextOffsets[formal.offset]?, nextOffset := nextOffsets[formal.offset]};

        useDefs += {trim(l, removePrefix = l.length - size(cursorName))
                    | l <- facts<0>
                    , !ws.definitions[l]? // If there is a definition at this location, this is a formal argument name
                    , !any(ud <- ws.useDef[l], ws.definitions[ud]?) // If there is a definition for the use at this location, this is a use of a formal argument
                    , !any(flInner <- facts<0>, isStrictlyContainedIn(flInner, l)) // Filter out any facts that contain other facts
        };
    }

    return <defs, useDefs - defs, NO_RENAMES>;
}

DefsUsesRenames rascalGetDefsUses(WorkspaceInfo ws, cursor(dataField(loc adtLoc, AType fieldType), cursorLoc, cursorName), MayOverloadFun mayOverloadF) {
    set[loc] initialDefs = {};
    if (cursorLoc in ws.useDef<0>) {
        initialDefs = getDefs(ws, cursorLoc);
    } else if (cursorLoc in ws.defines<defined>) {
        initialDefs = {cursorLoc};
    } else if (just(AType adtType) := getFact(ws, cursorLoc)) {
        set[Define] reachableDefs = rascalReachableDefs(ws, {cursorLoc});
        initialDefs = {
            kwDef.defined
            | Define dataDef: <_, _, _, dataId(), _, defType(adtType)> <- rascalGetADTDefinitions(ws, cursorLoc)
            , Define kwDef: <_, _, cursorName, keywordFormalId(), _, _> <- reachableDefs
            , isStrictlyContainedIn(kwDef.defined, dataDef.defined)
        };
    } else {
        throw unsupportedRename("Cannot rename data field \'<cursorName>\' from <cursorLoc>");
    }

    set[loc] defs = rascalGetOverloadedDefs(ws, initialDefs, mayOverloadF);
    set[loc] uses = getUses(ws, defs) + rascalGetKeywordFieldUses(ws, defs, cursorName);

    return <defs, uses, NO_RENAMES>;
}

bool debug = false;

DefsUsesRenames rascalGetDefsUses(WorkspaceInfo ws, cursor(cursorKind, cursorLoc, cursorName), MayOverloadFun mayOverloadF) {
    if (cursorKind is dataKeywordField || cursorKind is dataCommonKeywordField) {
        set[loc] defs = {};
        set[loc] uses = {};

        set[loc] adtDefs = rascalGetOverloadedDefs(ws, {cursorKind.dataTypeDef}, mayOverloadF);
        set[Define] reachableDefs = rascalReachableDefs(ws, adtDefs);
        set[loc] reachableModules = rascalReachableModules(ws, reachableDefs.defined);

        for (Define _:<_, _, _, constructorId(), _, defType(AType consType)> <- reachableDefs) {
            <ds, us, _> = rascalGetFieldDefsUses(ws, reachableModules, consType, cursorKind.fieldType, cursorName);
            defs += ds;
            uses += us;
        }
        for (Define _:<_, _, _, IdRole idRole, _, defType(acons(AType dataType, _, _))> <- reachableDefs
           , idRole != dataId()) {
            <ds, us, _> += rascalGetFieldDefsUses(ws, reachableModules, dataType, cursorKind.fieldType, cursorName);
            defs += ds;
            uses += us;
        }

        return <defs, uses, NO_RENAMES>;
    }

    fail;
}

DefsUsesRenames rascalGetDefsUses(WorkspaceInfo ws, cursor(collectionField(), cursorLoc, cursorName), MayOverloadFun _) {
    bool isTupleField(AType fieldType) = fieldType.alabel == "";

    lrel[loc, AType] factsBySize = sort(toRel(ws.facts), isShorterTuple);
    AType cursorType = avoid();

    if (ws.facts[cursorLoc]?) {
        cursorType = ws.facts[cursorLoc];
    } else if (just(loc fieldAccess) := findSmallestContaining(ws.facts<0>, cursorLoc)
             , just(AType collectionType) := getFact(ws, fieldAccess)) {
        cursorType = collectionType;
    }

    if (<l, collUseType> <- factsBySize
      , isStrictlyContainedIn(cursorLoc, l)
      , rascalIsCollectionType(collUseType)
      , collUseType.elemType is atypeList) {
        // We are at a collection definition site
        return rascalGetFieldDefsUses(ws, rascalReachableModules(ws, {cursorLoc}), collUseType, cursorType, cursorName);
    }

    // We can find the collection type by looking for the first use to the left of the cursor that has a collection type
    lrel[loc use, loc def] usesToLeft = reverse(sort({<u, d> | <u, d> <- ws.useDef, isSameFile(u, cursorLoc), u.offset < cursorLoc.offset}));
    if (<_, d> <- usesToLeft, define := ws.definitions[d], defType(AType collDefType) := define.defInfo, rascalIsCollectionType(collDefType)) {
        // We are at a use site, where the field element type is wrapped in a `aset` of `alist` constructor
        return rascalGetFieldDefsUses(ws, rascalReachableModules(ws, {define.defined}), collDefType, isTupleField(cursorType) ? cursorType.elmType : cursorType, cursorName);
    } else {
        throw unsupportedRename("Could not find a collection definition corresponding to the field at the cursor.");
    }
}

Maybe[tuple[loc, set[loc], bool]] rascalGetFieldLocs(str fieldName, (Expression) `<Expression e>.<Name field>`) =
    just(<e.src, {field.src}, false>) when fieldName == "<field>";

Maybe[tuple[loc, set[loc], bool]] rascalGetFieldLocs(str fieldName, (Assignable) `<Assignable rec>.<Name field>`) =
    just(<rec.src, {field.src}, false>) when fieldName == "<field>";

Maybe[tuple[loc, set[loc], bool]] rascalGetFieldLocs(str fieldName, (Expression) `<Expression e>\< <{Field ","}+ fields> \>`) {
    fieldLocs = {field.src
        | field <- fields
        , field is name
        , "<field.fieldName>" == fieldName
    };

    return fieldLocs != {} ? just(<e.src, fieldLocs, false>) : nothing();
}

Maybe[tuple[loc, set[loc], bool]] rascalGetFieldLocs(str fieldName, (Expression) `<Expression e>[<Name field> = <Expression _>]`) =
    just(<e.src, {field.src}, false>) when fieldName == "<field>";

Maybe[tuple[loc, set[loc], bool]] rascalGetFieldLocs(str fieldName, (StructuredType) `<BasicType tp>[<{TypeArg ","}+ args>]`) {
    fieldLocs = {name.src | (TypeArg) `<Type _> <Name name>` <- args, fieldName == "<name>"};
    return fieldLocs != {} ? just(<tp.src, fieldLocs, true>) : nothing();
}

default Maybe[tuple[loc, set[loc], bool]] rascalGetFieldLocs(str fieldName, Tree _) = nothing();

Maybe[tuple[loc, set[loc], bool]] rascalGetKeywordLocs(str fieldName, (Expression) `<Expression e>(<{Expression ","}* _> <KeywordArguments[Expression] kwArgs>)`) =
    just(<e.src, rascalGetKeywordArgs(kwArgs, fieldName), false>);


Maybe[tuple[loc, set[loc], bool]] rascalGetKeywordLocs(str fieldName, (Pattern) `<Pattern p>(<{Pattern ","}* _> <KeywordArguments[Pattern] kwArgs>)`) =
    just(<p.src, rascalGetKeywordArgs(kwArgs, fieldName), false>);

Maybe[tuple[loc, set[loc], bool]] rascalGetKeywordLocs(str fieldName, (Variant) `<Name name>(<{TypeArg ","}* _> <KeywordFormals kwFormals>)`) =
    just(<name.src, rascalGetKeywordFormals(kwFormals, fieldName), true>);

Maybe[tuple[loc, set[loc], bool]] rascalGetKeywordLocs(str fieldName, d:(Declaration) `<Tags _> <Visibility _> data <UserType ut>(<{KeywordFormal ","}+ kwFormalList>) = <{Variant "|"}+ _>;`) =
    just(<d.src, rascalGetKeywordFormalList(kwFormalList, fieldName), true>);

Maybe[tuple[loc, set[loc], bool]] rascalGetKeywordLocs(str fieldName, d:(Declaration) `<Tags _> <Visibility _> data <UserType ut>(<{KeywordFormal ","}+ kwFormalList>);`) =
    just(<d.src, rascalGetKeywordFormalList(kwFormalList, fieldName), true>);

default Maybe[tuple[loc, set[loc], bool]] rascalGetKeywordLocs(str _, Tree _) = nothing();

private DefsUsesRenames rascalGetFieldDefsUses(WorkspaceInfo ws, set[loc] reachableModules, AType containerType, AType fieldType, str cursorName) {
    set[loc] containerFacts = {f | f <- factsInvert(ws)[containerType], f.top in reachableModules};
    rel[loc file, loc u] factsByModule = groupBy(containerFacts, loc(loc l) { return l.top; });

    set[loc] defs = {};
    set[loc] uses = {};
    for (file <- factsByModule.file) {
        fileFacts = factsByModule[file];
        for (/Tree t := parseModuleWithSpacesCached(file)
           , just(<lhs, fields, isDef>) := rascalGetFieldLocs(cursorName, t) || just(<lhs, fields, isDef>) := rascalGetKeywordLocs(cursorName, t)) {
            if((StructuredType) `<BasicType _>[<{TypeArg ","}+ _>]` := t) {
                if(at := ws.facts[t.src]
                 , containerType.elemType?
                 , containerType.elemType == at.elemType) {
                    defs += {f | f <- fields, just(fieldType) := getFact(ws, f)};
                }
            } else if (isDef) {
                defs += fields;
            } else if (any(f <- fileFacts, isContainedIn(f, lhs))) {
                uses += fields;
            }
        }
    }

    return <defs, uses, NO_RENAMES>;
}

DefsUsesRenames rascalGetDefsUses(WorkspaceInfo ws, cursor(moduleName(), cursorLoc, cursorName), MayOverloadFun _) {
    loc moduleFile = |unknown:///|;
    if (d <- ws.useDef[cursorLoc], amodule(_) := ws.facts[d]) {
        // Cursor is at an import
        moduleFile = d.top;
    } else if (just(l) := findSmallestContaining(ws.facts<0>, cursorLoc), amodule(_) := ws.facts[l]) {
        // Cursor is at a module header
        moduleFile = l.top;
    } else {
        // Cursor is at the module part of a qualified use
        if (<u, d> <- ws.useDef, u.begin <= cursorLoc.begin, u.end == cursorLoc.end) {
            moduleFile = d.top;
        } else {
            throw unsupportedRename("Could not find cursor location in TPL.");
        }
    }

    modName = getModuleName(moduleFile, ws.getPathConfig(getProjectFolder(ws, moduleFile)));

    defs = {parseModuleWithSpacesCached(moduleFile).top.header.name.names[-1].src};

    imports = {u | u <- ws.useDef<0>, amodule(modName) := ws.facts[u]};
    qualifiedUses = {
        // We compute the location of the module name in the qualified name at `u`
        // some::qualified::path::to::Foo::SomeVar
        // \____________________________/\/\_____/
        // moduleNameSize ^  qualSepSize ^   ^ idSize
        trim(u, removePrefix = moduleNameSize - size(cursorName)
              , removeSuffix = idSize + qualSepSize)
        | <loc u, Define d> <- ws.useDef o definitionsRel(ws)
        , idSize := size(d.id)
        , u.length > idSize // There might be a qualified prefix
        , moduleNameSize := size(modName)
        , u.length == moduleNameSize + qualSepSize + idSize
    };
    uses = imports + qualifiedUses;

    rel[loc, loc] getRenames(str newName) = {<file, file[file = "<newName>.rsc"]> | d <- defs, file := d.top};

    return <defs, uses, getRenames>;
}<|MERGE_RESOLUTION|>--- conflicted
+++ resolved
@@ -401,8 +401,7 @@
     return <defs, uses, NO_RENAMES>;
 }
 
-<<<<<<< HEAD
-DefsUsesRenames rascalGetDefsUses(WorkspaceInfo ws, cursor(typeParam(), cursorLoc, cursorName), MayOverloadFun _, PathConfig(loc) _) {
+DefsUsesRenames rascalGetDefsUses(WorkspaceInfo ws, cursor(typeParam(), cursorLoc, cursorName), MayOverloadFun _) {
     set[loc] getFormals(afunc(_, _, _), rel[loc, AType] facts) = {l | <l, f> <- facts, f.alabel != ""};
     set[loc] getFormals(aadt(_, _, _), rel[loc, AType] facts) {
         perName = {<name, l> | <l, f: aparameter(name, _)> <- facts, f.alabel == ""};
@@ -420,10 +419,6 @@
 
     AType cursorType = ws.facts[cursorLoc];
 
-=======
-DefsUsesRenames rascalGetDefsUses(WorkspaceInfo ws, cursor(typeParam(), cursorLoc, cursorName), MayOverloadFun _) {
-    AType at = ws.facts[cursorLoc];
->>>>>>> d8aae334
     set[loc] defs = {};
     set[loc] useDefs = {};
     for (Define containingDef <- ws.defines
