@license{
Copyright (c) 2018-2025, NWO-I CWI and Swat.engineering
All rights reserved.

Redistribution and use in source and binary forms, with or without
modification, are permitted provided that the following conditions are met:

1. Redistributions of source code must retain the above copyright notice,
this list of conditions and the following disclaimer.

2. Redistributions in binary form must reproduce the above copyright notice,
this list of conditions and the following disclaimer in the documentation
and/or other materials provided with the distribution.

THIS SOFTWARE IS PROVIDED BY THE COPYRIGHT HOLDERS AND CONTRIBUTORS "AS IS"
AND ANY EXPRESS OR IMPLIED WARRANTIES, INCLUDING, BUT NOT LIMITED TO, THE
IMPLIED WARRANTIES OF MERCHANTABILITY AND FITNESS FOR A PARTICULAR PURPOSE
ARE DISCLAIMED. IN NO EVENT SHALL THE COPYRIGHT HOLDER OR CONTRIBUTORS BE
LIABLE FOR ANY DIRECT, INDIRECT, INCIDENTAL, SPECIAL, EXEMPLARY, OR
CONSEQUENTIAL DAMAGES (INCLUDING, BUT NOT LIMITED TO, PROCUREMENT OF
SUBSTITUTE GOODS OR SERVICES; LOSS OF USE, DATA, OR PROFITS; OR BUSINESS
INTERRUPTION) HOWEVER CAUSED AND ON ANY THEORY OF LIABILITY, WHETHER IN
CONTRACT, STRICT LIABILITY, OR TORT (INCLUDING NEGLIGENCE OR OTHERWISE)
ARISING IN ANY WAY OUT OF THE USE OF THIS SOFTWARE, EVEN IF ADVISED OF THE
POSSIBILITY OF SUCH DAMAGE.
}
@bootstrapParser
module lang::rascal::lsp::refactor::rename::Common

extend framework::Rename;

import analysis::typepal::TModel;
import lang::rascal::\syntax::Rascal;
import lang::rascalcore::check::ATypeBase;
import lang::rascalcore::check::Import;
import lang::rascalcore::check::RascalConfig;
import lang::rascalcore::check::BasicRascalConfig;

import List;
import Location;
import Map;
import ParseTree;
import Relation;
import Set;
import String;
import util::FileSystem;
import util::Maybe;
import util::Monitor;
import util::Reflective;
import util::Util;

data RenameConfig(
    set[loc] workspaceFolders = {}
  , PathConfig(loc) getPathConfig = PathConfig(loc l) { throw "No path config for <l>"; }
  , TModel(loc, Renamer) augmentedTModelForLoc = TModel(loc l, Renamer r) { throw "Not implemented."; }
);

data ChangeAnnotation = changeAnnotation(str label, str description, bool needsConfirmation = false);
data TextEdit(ChangeAnnotation annotation = changeAnnotation("Rename", "Rename"));

bool isContainedInScope(loc l, loc scope, TModel tm) {
    // lexical containment
    if (isContainedIn(l, scope)) return true;

    // via import/extend
    set[loc] reachableFrom = (tm.paths<pathRole, to, from>)[{importPath(), extendPath()}, scope];
    return any(loc fromScope <- reachableFrom, isContainedIn(l, fromScope));
}

loc getModuleFile(TModel tm) = getModuleScopes(tm)[tm.modelName].top;

private set[str] reservedNames = getRascalReservedIdentifiers();

str forceUnescapeNames(str name) = replaceAll(name, "\\", "");
str forceEscapeSingleName(str name) = startsWith(name, "\\") ? name : "\\<name>";
str escapeMinusIdentifier(str name) = (contains(name, "-") && !startsWith(name, "\\")) ? "\\<name>" : name;
str escapeReservedName(str name) = name in reservedNames ? forceEscapeSingleName(name) : name;

str perName(str qname, str(str) f, str sep = "::") = intercalate(sep, [f(n) | n <- split(sep, qname)]);

@memo{maximumSize(100), expireAfter(minutes=5)}
str normalizeEscaping(str qname, str sep = "::") = perName(qname, str(str n) { return escapeMinusIdentifier(escapeReservedName(forceUnescapeNames(n))); }, sep = sep);

@memo list[Name] asNames(QualifiedName qn) = [n | Name n <- qn.names];

Tree parseAsOrEmpty(type[&T <: Tree] T, str name) =
    just(Tree t) := tryParseAs(T, name) ? t : char(0);

private tuple[Tree, Tree] escapePair(type[&T <: Tree] T, str n) = <parseAsOrEmpty(T, n), parseAsOrEmpty(T, forceEscapeSingleName(n))>;

<<<<<<< HEAD
private set[&T] escapeSet(type[&T <: Tree] T, str n) {
    set[&T] res = {};
    if (just(&T t) := tryParseAs(T, n)) {
        res += t;
    }
    if (just(&T t) := tryParseAs(T, forceEscapeSingleName(n))) {
        res += t;
    }
    return res;
}

bool(Tree) singleNameFilter(str name) {
    escName = reEscape(name);
=======
bool(Tree) allNameSortsFilter(str name) {
    escName = normalizeEscaping(name);
>>>>>>> 8617f7f6

    <n1, en1> = escapePair(#Name, escName);
    <nt1, ent1> = escapePair(#Nonterminal, escName);
    <ntl1, entl1> = escapePair(#NonterminalLabel, escName);
    qn1 = parseAsOrEmpty(#QualifiedName, escName);
    qnSize = QualifiedName _ := qn1 ? size(asNames(qn1)) : -1;

    return bool(Tree tr) {
        visit (tr) {
            case (Name) `<Name n>`: if (n := n1 || n := en1) return true;
            case (Nonterminal) `<Nonterminal n>`: if (n := nt1 || n := ent1) return true;
            case (NonterminalLabel) `<NonterminalLabel n>`: if (n := ntl1 || n := entl1) return true;
            case (QualifiedName) `<QualifiedName n>`: {
                if (n.names[0].src == n.src) fail; // skip unqualified names
<<<<<<< HEAD
                if (size(asNames(n)) != qnSize) fail;
                if (n := qn1 || qn1 := [QualifiedName] reEscape("<n>")) return true;
=======
                if (n := qn1 || qn1 := [QualifiedName] normalizeEscaping("<n>")) return true;
>>>>>>> 8617f7f6
            }
        }

        return false;
    };
}

<<<<<<< HEAD
tuple[bool, bool](Tree) twoNameFilter(str name1, str name2) {
    sname1 = reEscape(name1);
    sname2 = reEscape(name2);
=======
&T normalizeEscaping(type[&T <: Tree] T, &T t) = parse(T, "<normalizeEscaping("<t>")>");

tuple[bool, bool](Tree) allNameSortsFilter(str name1, str name2) {
    sname1 = normalizeEscaping(name1);
    sname2 = normalizeEscaping(name2);
>>>>>>> 8617f7f6

    <n1, en1> = escapePair(#Name, sname1);
    <nt1, ent1> = escapePair(#Nonterminal, sname1);
    <ntl1, entl1> = escapePair(#NonterminalLabel, sname1);
    qn1 = parseAsOrEmpty(#QualifiedName, sname1);

    <n2, en2> = escapePair(#Name, sname2);
    <nt2, ent2> = escapePair(#Nonterminal, sname2);
    <ntl2, entl2> = escapePair(#NonterminalLabel, sname2);
    qn2 = parseAsOrEmpty(#QualifiedName, sname2);

    return tuple[bool, bool](Tree tr) {
        bool has1 = false;
        bool has2 = false;
        visit (tr) {
            case (Name) `<Name n>`: {
                if (!has1 && n := n1) {
                    if (has2) return <true, true>;
                    has1 = true;
                } else if (!has2 && n := n2) {
                    if (has1) return <true, true>;
                    has2 = true;
                }
            }
            case (Nonterminal) `<Nonterminal n>`: {
                if (!has1 && n := nt1) {
                    if (has2) return <true, true>;
                    has1 = true;
                } else if (!has2 && n := nt2) {
                    if (has1) return <true, true>;
                    has2 = true;
                }
            }
            case (NonterminalLabel) `<NonterminalLabel n>`: {
                if (!has1 && n := ntl1) {
                    if (has2) return <true, true>;
                    has1 = true;
                } else if (!has2 && n := ntl2) {
                    if (has1) return <true, true>;
                    has2 = true;
                }
            }
            case (QualifiedName) `<QualifiedName n>`: {
                if (n.names[0].src == n.src) fail; // skip unqualified names
                if (!has1 && qn1 := n || qn1 := [QualifiedName] reEscape("<n>")) {
                    if (has2) return <true, true>;
                    has1 = true;
                } else if (!has2 && qn2 := n || qn2 := [QualifiedName] reEscape("<n>")) {
                    if (has1) return <true, true>;
                    has2 = true;
                }
            }
        }

        return <has1, has2>;
    };
}

bool(Tree) anyNameFilter(set[str] names) {
    set[str] escNamesS = {reEscape(name) | name <- names};
    set[Name] escNames = {*escapeSet(#Name, name) | name <- escNamesS};
    set[Nonterminal] escNonterminals = {*escapeSet(#Nonterminal, name) | name <- escNamesS};
    set[NonterminalLabel] escNonterminalLabels = {*escapeSet(#NonterminalLabel, name) | name <- escNamesS};
    set[QualifiedName] qualifiedNames = {t | name <- escNamesS, just(QualifiedName t) := tryParseAs(#QualifiedName, name)};

    return bool(Tree tr) {
        visit (tr) {
            case (Name) `<Name n>`: for (n1 <- escNames, n := n1) return true;
            case (Nonterminal) `<Nonterminal n>`: for (nt1 <- escNonterminals, n := nt1) return true;
            case (NonterminalLabel) `<NonterminalLabel n>`: for (ntl1 <- escNonterminalLabels, n := ntl1) return true;
            case (QualifiedName) `<QualifiedName n>`: {
                if (n.names[0].src == n.src) fail; // skip unqualified names
                for (qn <- qualifiedNames, qn := n || qn := [QualifiedName] reEscape("<n>")) return true;
            }
        }

        return false;
    };
}

bool(loc) containsQualifiedNameCheck(str _) =
    bool(loc _) { return true; };

bool(loc) containsNameCheck(str name) =
    bool(loc l) {
        return contains(readFile(l), name);
    };

@synopsis{
    Filters a given set of locations based on occurrence of `name` in parse tree.
    Accepts a loose pre-check builder function that, given a name, returns a function that, given a location, cheaply computes whether the parse tree for that location *might* contain an occurrence of the given name.
}
set[loc] filterFiles(set[loc] fs, str name, bool(loc l)(str) loosePreCheckBuilder, Tree(loc) getTree) {
    j = "Checking files for occurrences of \'<name>\'";
    jobStart(j, totalWork = size(fs));
    set[loc] filteredFs = {};
    treeFilter = singleNameFilter(name);
    loosePreCheck = loosePreCheckBuilder(name);
    for (loc f <- fs) {
        jobStep(j, "<f>");
        if (loosePreCheck(f) && treeFilter(getTree(f))) filteredFs += f;
    };
    jobEnd(j);

    return filteredFs;
}

@synopsis{
    Filters a given set of locations based on occurrences of `name1` and `name2` in parse tree.
    Accepts a loose pre-check builder function that, given a name, returns a function that, given a location, cheaply computes whether the parse tree for that location *might* contain an occurrence of the given name.
}
tuple[set[loc], set[loc]] filterFiles(set[loc] fs, str name1, str name2, bool(loc l)(str) loosePreCheckBuilder, Tree(loc) getTree) {
    set[loc] fs1 = {};
    set[loc] fs2 = {};

    j = "Checking files for occurrences of \'<name1>\' and \'<name2>\'";
    jobStart(j, totalWork = size(fs));

    twoNameTreeFilter = twoNameFilter(name1, name2);

    loosePreCheck1 = loosePreCheckBuilder(name1);
    loosePreCheck2 = loosePreCheckBuilder(name2);

    singleNameTreeFilter1 = singleNameFilter(name1);
    singleNameTreeFilter2 = singleNameFilter(name2);

    for (loc f <- fs) {
        jobStep(j, "<f>");
        if (loosePreCheck1(f)) {
            if (loosePreCheck2(f)) {
                // 1 and 2
                <l, r> = twoNameTreeFilter(getTree(f));
                if (l) fs1 += f;
                if (r) fs2 += f;
            } else if (singleNameTreeFilter1(getTree(f))) {
                fs1 += f;
            }
        } else if (loosePreCheck2(f) && singleNameTreeFilter2(getTree(f))) {
            fs2 += f;
        }
    }
    jobEnd(j);
    return <fs1, fs2>;
}

@synopsis{
    Filters a given set of locations based on occurrence of `names` in parse tree.
    Accepts a loose pre-check builder function that, given a name, returns a function that, given a location, cheaply computes whether the parse tree for that location *might* contain an occurrence of the given name.
}
set[loc] filterFiles(set[loc] fs, set[str] names, bool(loc l)(str) loosePreCheckBuilder, Tree(loc) getTree) {
    set[loc] ffs = {};

    j = "Checking files for occurrences of <["\'<name>\'" | name <- names]>";
    jobStart(j, totalWork = size(fs));
    treeFilter = anyNameFilter(names);
    loosePreChecks = {loosePreCheckBuilder(n) | n <- names};
    for (loc f <- fs) {
        jobStep(j, "<f>");
        if (any(check <- loosePreChecks, check(f)) && treeFilter(getTree(f))) ffs += f;
    }
    jobEnd(j);
    return ffs;
}

default tuple[set[loc], set[loc], set[loc]] findOccurrenceFilesUnchecked(set[Define] defs, list[Tree] cursor, str newName, Tree(loc) getTree, Renamer r) {
    if ({str id} := defs.id) {
        <curFiles, newFiles> = filterFiles(getSourceFiles(r), id, newName, containsNameCheck, getTree);
        return <curFiles, curFiles, newFiles>;
    }

    r.error(cursor[0], "Cannot find occurrences for defs with multiple names.");
    return <{}, {}, {}>;
}

// Workaround to be able to pattern match on the emulated `src` field
data Tree (loc src = |unknown:///|(0,0,<0,0>,<0,0>));

set[loc] getSourceFiles(Renamer r) {
    c = r.getConfig();
    j = "Collecting source files in workspace";
    jobStart(j, totalWork = size(c.workspaceFolders));
    set[loc] sourceFiles = {};
    for (wsFolder <- c.workspaceFolders) {
        jobStep(j, "Computing source folders of project <wsFolder.file>");
        pcfg = c.getPathConfig(wsFolder);
        jobTodo(j, work = size(pcfg.srcs));
        for (srcFolder <- pcfg.srcs) {
            jobStep(j, "Finding Rascal source files in <srcFolder>");
            sourceFiles += find(srcFolder, "rsc");
        }
    }
    jobEnd(j);
    return sourceFiles;
}

Maybe[AType] getFact(TModel tm, loc l) = l in tm.facts ? just(tm.facts[l]) : nothing();

str describeFact(just(AType tp)) = "type \'<prettyAType(tp)>\'";
str describeFact(nothing()) = "unknown type";

bool rascalMayOverloadSameName(set[loc] defs, map[loc, Define] definitions) {
    if (l <- defs, !definitions[l]?) return false;
    set[Define] defines = {definitions[d] | d <- defs};

    if (size(defines.id) > 1) return false;
    if (size(defines) == 0) return false;
    return rascalMayOverload(defs, definitions);
}

@memo{maximumSize(100), expireAfter(minutes=5)}
rel[loc from, loc to] rascalGetReflexiveModulePaths(TModel tm) =
    ident(range(getModuleScopes(tm)))
  + (tm.paths<pathRole, from, to>)[importPath()]
  + (tm.paths<pathRole, from, to>)[extendPath()];

loc parentScope(loc l, TModel tm) {
    if (tm.scopes[l]?) {
        return tm.scopes[l];
    } else if (just(loc scope) := findSmallestContaining(tm.scopes<inner>, l, containmentPred = isStrictlyContainedIn)) {
        return scope;
    }
    return |global-scope:///|;
}

set[&T] flatMapPerFile(set[loc] locs, set[&T](loc, set[loc]) func) {
    rel[loc file, loc l] fs = {<l.top, l> | loc l <- locs};
    return {*func(f, fs[f]) | loc f <- fs.file};
}

set[&T] flatMapPerFile(set[&U] us, set[&T](loc, set[&U]) func, rel[&U, loc] locOf) =
    flatMapPerFile(locOf[us], set[&T](loc f, set[loc] ls) {
        return func(f, invert(locOf)[ls]);
    });

set[&T] flatMapPerFile(set[Define] defs, set[&T](loc, set[Define]) func) =
    flatMapPerFile(defs, func, {<d, d.defined> | d <- defs});

default void renameAdditionalUses(set[Define] defs, str newName, TModel tm, Renamer r) {}

@synopsis{Decide if a cursor is supported based on focus list only.}
default bool isUnsupportedCursor(list[Tree] cursor, Renamer _) = false;

@synopsis{Decide whether a cursor is supported based on type information.}
default bool isUnsupportedCursor(list[Tree] cursor, TModel tm, Renamer _) = false;

@synopsis{Decide whether a cusro is supported based on resolved definitions.}
default bool isUnsupportedCursor(list[Tree] cursor, set[Define] cursorDefs, TModel tm, Renamer _) = false;<|MERGE_RESOLUTION|>--- conflicted
+++ resolved
@@ -88,7 +88,6 @@
 
 private tuple[Tree, Tree] escapePair(type[&T <: Tree] T, str n) = <parseAsOrEmpty(T, n), parseAsOrEmpty(T, forceEscapeSingleName(n))>;
 
-<<<<<<< HEAD
 private set[&T] escapeSet(type[&T <: Tree] T, str n) {
     set[&T] res = {};
     if (just(&T t) := tryParseAs(T, n)) {
@@ -101,11 +100,7 @@
 }
 
 bool(Tree) singleNameFilter(str name) {
-    escName = reEscape(name);
-=======
-bool(Tree) allNameSortsFilter(str name) {
     escName = normalizeEscaping(name);
->>>>>>> 8617f7f6
 
     <n1, en1> = escapePair(#Name, escName);
     <nt1, ent1> = escapePair(#Nonterminal, escName);
@@ -120,12 +115,8 @@
             case (NonterminalLabel) `<NonterminalLabel n>`: if (n := ntl1 || n := entl1) return true;
             case (QualifiedName) `<QualifiedName n>`: {
                 if (n.names[0].src == n.src) fail; // skip unqualified names
-<<<<<<< HEAD
                 if (size(asNames(n)) != qnSize) fail;
-                if (n := qn1 || qn1 := [QualifiedName] reEscape("<n>")) return true;
-=======
                 if (n := qn1 || qn1 := [QualifiedName] normalizeEscaping("<n>")) return true;
->>>>>>> 8617f7f6
             }
         }
 
@@ -133,17 +124,11 @@
     };
 }
 
-<<<<<<< HEAD
+&T normalizeEscaping(type[&T <: Tree] T, &T t) = parse(T, "<normalizeEscaping("<t>")>");
+
 tuple[bool, bool](Tree) twoNameFilter(str name1, str name2) {
-    sname1 = reEscape(name1);
-    sname2 = reEscape(name2);
-=======
-&T normalizeEscaping(type[&T <: Tree] T, &T t) = parse(T, "<normalizeEscaping("<t>")>");
-
-tuple[bool, bool](Tree) allNameSortsFilter(str name1, str name2) {
     sname1 = normalizeEscaping(name1);
     sname2 = normalizeEscaping(name2);
->>>>>>> 8617f7f6
 
     <n1, en1> = escapePair(#Name, sname1);
     <nt1, ent1> = escapePair(#Nonterminal, sname1);
@@ -188,10 +173,10 @@
             }
             case (QualifiedName) `<QualifiedName n>`: {
                 if (n.names[0].src == n.src) fail; // skip unqualified names
-                if (!has1 && qn1 := n || qn1 := [QualifiedName] reEscape("<n>")) {
+                if (!has1 && qn1 := n || qn1 := [QualifiedName] normalizeEscaping("<n>")) {
                     if (has2) return <true, true>;
                     has1 = true;
-                } else if (!has2 && qn2 := n || qn2 := [QualifiedName] reEscape("<n>")) {
+                } else if (!has2 && qn2 := n || qn2 := [QualifiedName] normalizeEscaping("<n>")) {
                     if (has1) return <true, true>;
                     has2 = true;
                 }
@@ -203,7 +188,7 @@
 }
 
 bool(Tree) anyNameFilter(set[str] names) {
-    set[str] escNamesS = {reEscape(name) | name <- names};
+    set[str] escNamesS = {normalizeEscaping(name) | name <- names};
     set[Name] escNames = {*escapeSet(#Name, name) | name <- escNamesS};
     set[Nonterminal] escNonterminals = {*escapeSet(#Nonterminal, name) | name <- escNamesS};
     set[NonterminalLabel] escNonterminalLabels = {*escapeSet(#NonterminalLabel, name) | name <- escNamesS};
@@ -216,7 +201,7 @@
             case (NonterminalLabel) `<NonterminalLabel n>`: for (ntl1 <- escNonterminalLabels, n := ntl1) return true;
             case (QualifiedName) `<QualifiedName n>`: {
                 if (n.names[0].src == n.src) fail; // skip unqualified names
-                for (qn <- qualifiedNames, qn := n || qn := [QualifiedName] reEscape("<n>")) return true;
+                for (qn <- qualifiedNames, qn := n || qn := [QualifiedName] normalizeEscaping("<n>")) return true;
             }
         }
 
