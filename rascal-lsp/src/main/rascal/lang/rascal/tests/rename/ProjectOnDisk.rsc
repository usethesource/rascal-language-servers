--- conflicted
+++ resolved
@@ -42,14 +42,7 @@
             srcs = [ projectDir + "src/org/rascalmpl/library"
                    , projectDir + "test/org/rascalmpl/benchmark"
                    , projectDir + "test/org/rascalmpl/test/data"],
-<<<<<<< HEAD
-            bin = projectDir + "target/classes",
-            generatedSources = projectDir + "target/generated-sources/src/main/java/",
-            generatedTestSources = projectDir + "target/generated-test/sources/src/main/java/",
-            resources = projectDir + "target/classes"
-=======
             bin = projectDir + "target/classes"
->>>>>>> 59a6c826
         );
     } else {
         pcfg = pathConfig(
