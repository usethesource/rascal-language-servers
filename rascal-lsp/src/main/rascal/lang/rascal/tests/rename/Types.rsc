@license{
Copyright (c) 2018-2023, NWO-I CWI and Swat.engineering
All rights reserved.

Redistribution and use in source and binary forms, with or without
modification, are permitted provided that the following conditions are met:

1. Redistributions of source code must retain the above copyright notice,
this list of conditions and the following disclaimer.

2. Redistributions in binary form must reproduce the above copyright notice,
this list of conditions and the following disclaimer in the documentation
and/or other materials provided with the distribution.

THIS SOFTWARE IS PROVIDED BY THE COPYRIGHT HOLDERS AND CONTRIBUTORS "AS IS"
AND ANY EXPRESS OR IMPLIED WARRANTIES, INCLUDING, BUT NOT LIMITED TO, THE
IMPLIED WARRANTIES OF MERCHANTABILITY AND FITNESS FOR A PARTICULAR PURPOSE
ARE DISCLAIMED. IN NO EVENT SHALL THE COPYRIGHT HOLDER OR CONTRIBUTORS BE
LIABLE FOR ANY DIRECT, INDIRECT, INCIDENTAL, SPECIAL, EXEMPLARY, OR
CONSEQUENTIAL DAMAGES (INCLUDING, BUT NOT LIMITED TO, PROCUREMENT OF
SUBSTITUTE GOODS OR SERVICES; LOSS OF USE, DATA, OR PROFITS; OR BUSINESS
INTERRUPTION) HOWEVER CAUSED AND ON ANY THEORY OF LIABILITY, WHETHER IN
CONTRACT, STRICT LIABILITY, OR TORT (INCLUDING NEGLIGENCE OR OTHERWISE)
ARISING IN ANY WAY OUT OF THE USE OF THIS SOFTWARE, EVEN IF ADVISED OF THE
POSSIBILITY OF SUCH DAMAGE.
}
module lang::rascal::tests::rename::Types

import lang::rascal::tests::rename::TestUtils;

test bool globalAlias() = testRenameOccurrences({0, 1, 2, 3}, "
    'Foo f(Foo x) = x;
    'Foo foo = 8;
    'y = f(foo);
", decls = "alias Foo = int;", oldName = "Foo", newName = "Bar");

test bool multiModuleAlias() = testRenameOccurrences({
    byText("alg::Fib", "alias Foo = int;
            'Foo fib(int n) {
            '   if (n \< 2) {
            '       return 1;
            '   }
            '   return fib(n - 1) + fib(n -2);
            '}"
            , {0, 1})
    , byText("Main", "import alg::Fib;
               '
               'int main() {
               '   Foo result = fib(8);
               '   return 0;
               '}"
               , {0})
    }, oldName = "Foo", newName = "Bar");

test bool globalData() = testRenameOccurrences({0, 1, 2, 3}, "
    'Foo f(Foo x) = x;
    'Foo x = foo();
    'y = f(x);
", decls = "data Foo = foo();", oldName = "Foo", newName = "Bar");

test bool multiModuleData() = testRenameOccurrences({
    byText("values::Bool", "
            'data Bool = t() | f();
            '
            'Bool and(Bool l, Bool r) = r is t ? l : f;
            '"
            , {1, 2, 3, 4})
    , byText("Main", "import values::Bool;
               '
               'void main() {
               '   Bool b = and(t(), f());
               '}"
               , {1})
    }, oldName = "Bool", newName = "Boolean");

test bool dataTypesInVModuleStructure() = testRenameOccurrences({
    byText("Left", "data Foo = f();", {0}), byText("Right", "data Foo = g();", {0})
                    , byText("Merger",
                        "import Left;
                        'import Right;
                        'bool f(Foo foo) = (foo == f() || foo == g());
                        ", {0})
}, oldName = "Foo", newName = "Bar");

@synopsis{
    (defs)
    /    \
    A  B  C
     \/ \/
      D E
     /   \
     (uses)
}
test bool dataTypesInWModuleStructureWithoutMerge() = testRenameOccurrences({
    byText("A", "data Foo = f();", {0}), byText("B", "", {}), byText("C", "data Foo = h();", {})
                    , byText("D",
                        "import A;
                        'import B;
                        'bool func(Foo foo) = foo == f();
                        ", {0}),    byText("E",
                                        "import B;
                                        'import C;
                                        'bool func(Foo foo) = foo == h();", {})
}, oldName = "Foo", newName = "Bar");

@synopsis{
    (defs)
    /  | \
    v  v  v
    A  B  C
     \/ \/
      D E
      ^ ^
     /   \
     (uses)
}
test bool dataTypesInWModuleStructureWithMerge() = testRenameOccurrences({
    byText("A", "data Foo = f();", {0}), byText("B", "data Foo = g();", {0}), byText("C", "data Foo = h();", {0})
                    , byText("D",
                        "import A;
                        'import B;
                        'bool func(Foo foo) = foo == f();
                        ", {0}),    byText("E",
                                        "import B;
                                        'import C;
                                        'bool func(Foo foo) = foo == h();", {0})
}, oldName = "Foo", newName = "Bar");

test bool dataTypesInYModuleStructure() = testRenameOccurrences({
    byText("Left", "data Foo = f();", {0}), byText("Right", "data Foo = g();", {0})
                    , byText("Merger",
                        "extend Left;
                        'extend Right;
                        ", {})
                    , byText("User",
                        "import Merger;
                        'bool f(Foo foo) = (foo == f() || foo == g());
                        ", {0})
}, oldName = "Foo", newName = "Bar");

test bool dataTypesInInvertedVModuleStructure() = testRenameOccurrences({
            byText("Definer", "data Foo = f() | g();", {0}),
    byText("Left", "import Definer;
                   'bool isF(Foo foo) = foo == f();", {0}), byText("Right", "import Definer;
                                                                            'bool isG(Foo foo) = foo == g();", {0})
}, oldName = "Foo", newName = "Bar");

test bool dataTypesInDiamondModuleStructure() = testRenameOccurrences({
            byText("Definer", "data Foo = f() | g();", {0}),
    byText("Left", "extend Definer;", {}), byText("Right", "extend Definer;", {}),
            byText("User", "import Left;
                           'import Right;
                           'bool isF(Foo foo) = foo == f();
                           'bool isG(Foo foo) = foo == g();", {0, 1})
}, oldName = "Foo", newName = "Bar");

@synopsis{
    Two disjunct module trees. Both trees define `data Foo`. Since the trees are disjunct,
    we expect a renaming triggered from the left side leaves the right side untouched.
}
test bool dataTypesInIIModuleStructure() = testRenameOccurrences({
    byText("LeftDefiner", "data Foo = f();", {0}),              byText("RightDefiner", "data Foo = g();", {}),
    byText("LeftExtender", "extend LeftDefiner;", {}),          byText("RightExtender", "extend RightDefiner;", {}),
    byText("LeftUser", "import LeftExtender;
                       'bool func(Foo foo) = foo == f();", {0}),       byText("RightUser", "import RightExtender;
                                                                        'bool func(Foo foo) = foo == g();", {})
<<<<<<< HEAD
}, <"LeftDefiner", "Foo", 0>, newName = "Bar");

test bool asType() = expectEq({0, 1}, testRenameOccurrences("
    'str s = \"text\";
    'if (t := [Foo] s) {
    '   str u = t;
    '}
", decls = "alias Foo = str;"
, cursorAtOldNameOccurrence = 1, oldName = "Foo", newName = "Bar"));
=======
}, oldName = "Foo", newName = "Bar");
>>>>>>> 07ec5abc
<|MERGE_RESOLUTION|>--- conflicted
+++ resolved
@@ -164,16 +164,12 @@
     byText("LeftUser", "import LeftExtender;
                        'bool func(Foo foo) = foo == f();", {0}),       byText("RightUser", "import RightExtender;
                                                                         'bool func(Foo foo) = foo == g();", {})
-<<<<<<< HEAD
-}, <"LeftDefiner", "Foo", 0>, newName = "Bar");
+}, oldName = "Foo", newName = "Bar");
 
-test bool asType() = expectEq({0, 1}, testRenameOccurrences("
+test bool asType() = testRenameOccurrences({0, 1}, "
     'str s = \"text\";
     'if (t := [Foo] s) {
     '   str u = t;
     '}
 ", decls = "alias Foo = str;"
-, cursorAtOldNameOccurrence = 1, oldName = "Foo", newName = "Bar"));
-=======
-}, oldName = "Foo", newName = "Bar");
->>>>>>> 07ec5abc
+, oldName = "Foo", newName = "Bar");
