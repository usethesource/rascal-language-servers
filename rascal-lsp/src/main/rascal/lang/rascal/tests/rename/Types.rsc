--- conflicted
+++ resolved
@@ -166,7 +166,6 @@
                                                                         'bool func(Foo foo) = foo == g();", {})
 }, oldName = "Foo", newName = "Bar");
 
-<<<<<<< HEAD
 test bool asType() = testRenameOccurrences({0, 1}, "
     'str s = \"text\";
     'if (t := [Foo] s) {
@@ -174,7 +173,7 @@
     '}
 ", decls = "alias Foo = str;"
 , oldName = "Foo", newName = "Bar");
-=======
+
 test bool sameIdRoleOnly() = testRenameOccurrences({
     byText("A", "data foo = f();", {})
   , byText("B", "extend A;
@@ -183,5 +182,4 @@
                 'int foo = 8;",{0})
   , byText("D", "import C;
                 'int baz = C::foo + 1;", {0})
-});
->>>>>>> d8aae334
+});