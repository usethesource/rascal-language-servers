/*
 * Copyright (c) 2018-2025, NWO-I CWI and Swat.engineering
 * All rights reserved.
 *
 * Redistribution and use in source and binary forms, with or without
 * modification, are permitted provided that the following conditions are met:
 *
 * 1. Redistributions of source code must retain the above copyright notice,
 * this list of conditions and the following disclaimer.
 *
 * 2. Redistributions in binary form must reproduce the above copyright notice,
 * this list of conditions and the following disclaimer in the documentation
 * and/or other materials provided with the distribution.
 *
 * THIS SOFTWARE IS PROVIDED BY THE COPYRIGHT HOLDERS AND CONTRIBUTORS "AS IS"
 * AND ANY EXPRESS OR IMPLIED WARRANTIES, INCLUDING, BUT NOT LIMITED TO, THE
 * IMPLIED WARRANTIES OF MERCHANTABILITY AND FITNESS FOR A PARTICULAR PURPOSE
 * ARE DISCLAIMED. IN NO EVENT SHALL THE COPYRIGHT HOLDER OR CONTRIBUTORS BE
 * LIABLE FOR ANY DIRECT, INDIRECT, INCIDENTAL, SPECIAL, EXEMPLARY, OR
 * CONSEQUENTIAL DAMAGES (INCLUDING, BUT NOT LIMITED TO, PROCUREMENT OF
 * SUBSTITUTE GOODS OR SERVICES; LOSS OF USE, DATA, OR PROFITS; OR BUSINESS
 * INTERRUPTION) HOWEVER CAUSED AND ON ANY THEORY OF LIABILITY, WHETHER IN
 * CONTRACT, STRICT LIABILITY, OR TORT (INCLUDING NEGLIGENCE OR OTHERWISE)
 * ARISING IN ANY WAY OUT OF THE USE OF THIS SOFTWARE, EVEN IF ADVISED OF THE
 * POSSIBILITY OF SUCH DAMAGE.
 */
package org.rascalmpl.vscode.lsp.terminal;

import java.io.IOException;
import java.io.PrintWriter;
import java.io.Reader;
import java.net.InetAddress;
import java.net.Socket;
import java.net.URI;
import java.util.concurrent.ExecutionException;
import org.apache.logging.log4j.LogManager;
import org.apache.logging.log4j.Logger;
import org.eclipse.lsp4j.ShowDocumentParams;
import org.eclipse.lsp4j.jsonrpc.Launcher;
import org.jline.terminal.Terminal;
import org.rascalmpl.debug.IRascalMonitor;
import org.rascalmpl.ideservices.IDEServices;
import org.rascalmpl.library.Prelude;
import org.rascalmpl.uri.URIResolverRegistry;
import org.rascalmpl.vscode.lsp.terminal.ITerminalIDEServer.BrowseParameter;
import org.rascalmpl.vscode.lsp.terminal.ITerminalIDEServer.DocumentEditsParameter;
import org.rascalmpl.vscode.lsp.terminal.ITerminalIDEServer.LanguageParameter;
import org.rascalmpl.vscode.lsp.terminal.ITerminalIDEServer.RegisterDiagnosticsParameters;
import org.rascalmpl.vscode.lsp.terminal.ITerminalIDEServer.RegisterLocationsParameters;
import org.rascalmpl.vscode.lsp.terminal.ITerminalIDEServer.SourceLocationParameter;
import org.rascalmpl.vscode.lsp.terminal.ITerminalIDEServer.UnRegisterDiagnosticsParameters;
import org.rascalmpl.vscode.lsp.util.locations.ColumnMaps;
import org.rascalmpl.vscode.lsp.util.locations.Locations;
import io.usethesource.vallang.IConstructor;
import io.usethesource.vallang.IList;
import io.usethesource.vallang.IMap;
import io.usethesource.vallang.ISourceLocation;
import io.usethesource.vallang.IString;

/**
 * This class provides IDE services to a Rascal REPL by
 * remote procedure invocation on a server which is embedded
 * into the LSP Rascal language server. That server forwards
 * the request to the Rascal IDE client (@see TerminalIDEServer)
 */
public class TerminalIDEClient implements IDEServices {
    private final ITerminalIDEServer server;
    private static final Logger logger = LogManager.getLogger(TerminalIDEClient.class);
    private final ColumnMaps columns = new ColumnMaps(this::getContents);
    private final IRascalMonitor monitor;
    private final Terminal terminal;
    private final PrintWriter err;

<<<<<<< HEAD
    public TerminalIDEClient(int port, IRascalMonitor monitor) throws IOException {
        @SuppressWarnings({ "java:S2095", "resource" }) // we don't have to close the socket, we are passing it off to the lsp4j framework
=======
    public TerminalIDEClient(int port, PrintWriter err, IRascalMonitor monitor, Terminal term) throws IOException {
        @SuppressWarnings({"resource"}) // we don't have to close the socket, we are passing it off to the lsp4j framework
>>>>>>> 644888ee
        Socket socket = new Socket(InetAddress.getLoopbackAddress(), port);
        socket.setTcpNoDelay(true);
        Launcher<ITerminalIDEServer> launch = new Launcher.Builder<ITerminalIDEServer>()
            .setRemoteInterface(ITerminalIDEServer.class)
            .setLocalService(this)
            .setInput(socket.getInputStream())
            .setOutput(socket.getOutputStream())
            .create();
        launch.startListening();
        server = launch.getRemoteProxy();
        this.err = err;
        this.monitor = monitor;
        this.terminal = term;
    }


    @Override
    public PrintWriter stderr() {
        return err;
    }

    @Override
    public void browse(URI uri, String title, int viewColumn) {
        server.browse(new BrowseParameter(uri.toString(), title, viewColumn));
    }

    @Override
    public void edit(ISourceLocation path) {
        try {
            ISourceLocation physical = URIResolverRegistry.getInstance().logicalToPhysical(path);
            ShowDocumentParams params = new ShowDocumentParams(physical.getURI().toASCIIString());
            params.setTakeFocus(true);

            if (physical.hasOffsetLength()) {
                params.setSelection(Locations.toRange(physical, columns));
            }

            server.edit(params);
        } catch (IOException e) {
            logger.info("ignored edit of {} because {}", path, e);
        }
    }

    private String getContents(ISourceLocation file) {
        try (Reader src = URIResolverRegistry.getInstance().getCharacterReader(file.top())) {
            return Prelude.consumeInputStream(src);
        }
        catch (IOException e) {
            logger.error("Error opening file {} to get contents", file, e);
            return "";
        }
    }

    @Override
    public ISourceLocation resolveProjectLocation(ISourceLocation input) {
        try {
            return server.resolveProjectLocation(new SourceLocationParameter(input))
                .get()
                .getLocation();
        } catch (InterruptedException e) {
            Thread.currentThread().interrupt();
            return input;
        } catch (ExecutionException e) {
            logger.error("Failed to resolve project location: {}", input, e.getCause());
            return input;
        }
    }

    @Override
    public void registerLanguage(IConstructor language) {
        server.receiveRegisterLanguage(LanguageParameter.fromRascalValue(language));
    }


    @Override
    public void unregisterLanguage(IConstructor language) {
        server.receiveUnregisterLanguage(LanguageParameter.fromRascalValue(language));
    }

    @Override
    public void applyDocumentsEdits(IList edits) {
        server.applyDocumentEdits(new DocumentEditsParameter(edits));
    }

    @Override
    public void jobStart(String name, int workShare, int totalWork) {
        monitor.jobStart(name, workShare, totalWork);
    }

    @Override
    public void jobStep(String name, String message, int inc) {
        monitor.jobStep(name, message, inc);
    }

    @Override
    public int jobEnd(String name, boolean succeeded) {
        return monitor.jobEnd(name, succeeded);
    }

    @Override
    public void endAllJobs() {
        monitor.endAllJobs();
    }

    @Override
    public boolean jobIsCanceled(String name) {
        return monitor.jobIsCanceled(name);
    }

    @Override
    public void jobTodo(String name, int work) {
        monitor.jobTodo(name, work);
    }

    @Override
    public void warning(String message, ISourceLocation src) {
        monitor.warning(message, src);
    }

    @Override
    public void registerLocations(IString scheme, IString auth, IMap map) {
        // register the map both on the LSP server side, for handling links and stuff,
        // locally here in the terminal, for local IO:
        server.registerLocations(new RegisterLocationsParameters(scheme, auth, map));
        IDEServices.super.registerLocations(scheme, auth, map);
    }

    @Override
    public void registerDiagnostics(IList messages) {
        server.registerDiagnostics(new RegisterDiagnosticsParameters(messages));
    }

    @Override
    public void unregisterDiagnostics(IList resources) {
        server.unregisterDiagnostics(new UnRegisterDiagnosticsParameters(resources));
    }

    public void startDebuggingSession(int serverPort){
        server.startDebuggingSession(serverPort);
    }

    public void registerDebugServerPort(int processID, int serverPort){
        server.registerDebugServerPort(processID, serverPort);
    }

    @Override
    public Terminal activeTerminal() {
        return terminal;
    }


}<|MERGE_RESOLUTION|>--- conflicted
+++ resolved
@@ -71,13 +71,8 @@
     private final Terminal terminal;
     private final PrintWriter err;
 
-<<<<<<< HEAD
-    public TerminalIDEClient(int port, IRascalMonitor monitor) throws IOException {
-        @SuppressWarnings({ "java:S2095", "resource" }) // we don't have to close the socket, we are passing it off to the lsp4j framework
-=======
     public TerminalIDEClient(int port, PrintWriter err, IRascalMonitor monitor, Terminal term) throws IOException {
         @SuppressWarnings({"resource"}) // we don't have to close the socket, we are passing it off to the lsp4j framework
->>>>>>> 644888ee
         Socket socket = new Socket(InetAddress.getLoopbackAddress(), port);
         socket.setTcpNoDelay(true);
         Launcher<ITerminalIDEServer> launch = new Launcher.Builder<ITerminalIDEServer>()
