--- conflicted
+++ resolved
@@ -74,13 +74,8 @@
     private volatile CompletableFuture<ILanguageContributions> rename = failedInitialization();
     private volatile CompletableFuture<ILanguageContributions> didRenameFiles = failedInitialization();
     private volatile CompletableFuture<ILanguageContributions> selectionRange = failedInitialization();
-<<<<<<< HEAD
-    private volatile CompletableFuture<ILanguageContributions> prepareCallHierarchy = failedInitialization();
-    private volatile CompletableFuture<ILanguageContributions> incomingOutgoingCalls = failedInitialization();
+    private volatile CompletableFuture<ILanguageContributions> callHierarchy = failedInitialization();
     private volatile CompletableFuture<ILanguageContributions> completion = failedInitialization();
-=======
-    private volatile CompletableFuture<ILanguageContributions> callHierarchy = failedInitialization();
->>>>>>> d8da3e8f
 
     private volatile CompletableFuture<Boolean> hasAnalysis = failedInitialization();
     private volatile CompletableFuture<Boolean> hasBuild = failedInitialization();
@@ -174,13 +169,8 @@
         rename = findFirstOrDefault(ILanguageContributions::hasRename);
         didRenameFiles = findFirstOrDefault(ILanguageContributions::hasDidRenameFiles);
         selectionRange = findFirstOrDefault(ILanguageContributions::hasSelectionRange);
-<<<<<<< HEAD
-        prepareCallHierarchy = findFirstOrDefault(ILanguageContributions::hasCallHierarchy);
-        incomingOutgoingCalls = findFirstOrDefault(ILanguageContributions::hasCallHierarchy);
+        callHierarchy = findFirstOrDefault(ILanguageContributions::hasCallHierarchy);
         completion = findFirstOrDefault(ILanguageContributions::hasCompletion);
-=======
-        callHierarchy = findFirstOrDefault(ILanguageContributions::hasCallHierarchy);
->>>>>>> d8da3e8f
 
         hasAnalysis = anyTrue(ILanguageContributions::hasAnalysis);
         hasBuild = anyTrue(ILanguageContributions::hasBuild);
