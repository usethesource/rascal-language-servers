--- conflicted
+++ resolved
@@ -98,7 +98,6 @@
         return new InterruptibleFuture<>(future.thenCombineAsync(other, fn, executor), interrupt);
     }
 
-<<<<<<< HEAD
     public <U, V> InterruptibleFuture<V> thenCombineAsync(
         InterruptibleFuture<? extends U> other,
         BiFunction<? super T, ? super U, ? extends V> fn, Executor executor) {
@@ -108,12 +107,8 @@
         });
     }
 
-    public static <T> InterruptibleFuture<T> completedFuture(T result) {
-        return new InterruptibleFuture<>(CompletableFuture.completedFuture(result), () -> {});
-=======
     public static <T> InterruptibleFuture<T> completedFuture(T result, Executor exec) {
         return new InterruptibleFuture<>(CompletableFutureUtils.completedFuture(result, exec), () -> {});
->>>>>>> d7e23244
     }
 
     /**
@@ -171,7 +166,7 @@
      */
     public static <I, C> InterruptibleFuture<C> reduce(Iterable<InterruptibleFuture<I>> futures,
             Supplier<? extends C> identity, Function<? super I, ? extends C> map, BiFunction<? super C, ? super C, ? extends C> concat, Executor exec) {
-        InterruptibleFuture<C> result = InterruptibleFuture.completedFuture(identity.get());
+        InterruptibleFuture<C> result = InterruptibleFuture.completedFuture(identity.get(), exec);
         for (var fut : futures) {
             result = result.thenCombineAsync(fut, (acc, t) -> concat.apply(acc, map.apply(t)), exec);
         }
