--- conflicted
+++ resolved
@@ -204,7 +204,7 @@
         Executor exec) {
         logger.debug("Running Rascal check for: {} with {}", file, pcfg);
         var workspaceFolders = workspaceService.workspaceFolders().stream().map(f -> Locations.toLoc(f.getUri())).collect(VF.setWriter());
-        
+
         return runEvaluator("Rascal check", compilerEvaluator,
             e -> translateCheckResults((ISet) e.call("checkFile", file, workspaceFolders, makeParseTreeGetter(e), makePathConfigGetter(e))),
             buildEmptyResult(VF.list(file)), exec, false, client);
@@ -249,11 +249,7 @@
         return runEvaluator("Rascal rename", semanticEvaluator, eval -> {
             try {
                 IFunction rascalGetPathConfig = eval.getFunctionValueFactory().function(getPathConfigType, (t, u) -> addResources(getPathConfig.apply((ISourceLocation) t[0])));
-<<<<<<< HEAD
-                return (ITuple) eval.call("rascalRenameSymbol", cursorLoc, focus, VF.string(newName), VF.set(workspaceFolders.toArray(ISourceLocation[]::new)), rascalGetPathConfig);
-=======
-                return (ITuple) eval.call("rascalRenameSymbol", cursorTree, workspaceFolders.stream().collect(VF.setWriter()), VF.string(newName), rascalGetPathConfig);
->>>>>>> 2d8c1808
+                return (ITuple) eval.call("rascalRenameSymbol", cursorLoc, focus, VF.string(newName), workspaceFolders.stream().collect(VF.setWriter()), rascalGetPathConfig);
             } catch (Throw e) {
                 if (e.getException() instanceof IConstructor) {
                     var exception = (IConstructor)e.getException();
