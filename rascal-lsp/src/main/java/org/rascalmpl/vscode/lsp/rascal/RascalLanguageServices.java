--- conflicted
+++ resolved
@@ -197,13 +197,9 @@
         var cursorTree = TreeAdapter.locateLexical(module, line, translatedOffset);
 
         return runEvaluator("Rascal rename", semanticEvaluator, eval -> {
-<<<<<<< HEAD
-            IFunction rascalGetPathConfig = eval.getFunctionValueFactory().function(getPathConfigType, (t, u) -> addResources(getPathConfig.apply((ISourceLocation) t[0])));
-            return (IList) eval.call("renameRascalSymbol", cursorTree, VF.set(workspaceFolders.toArray(ISourceLocation[]::new)), VF.string(newName), rascalGetPathConfig);
-        }, VF.list(), exec);
-=======
             try {
-                return (IList) eval.call("renameRascalSymbol", module, cursorTree, VF.set(workspaceFolders.toArray(ISourceLocation[]::new)), addResources(pcfg), VF.string(newName));
+                IFunction rascalGetPathConfig = eval.getFunctionValueFactory().function(getPathConfigType, (t, u) -> addResources(getPathConfig.apply((ISourceLocation) t[0])));
+                return (IList) eval.call("renameRascalSymbol", cursorTree, VF.set(workspaceFolders.toArray(ISourceLocation[]::new)), VF.string(newName), rascalGetPathConfig);
             } catch (Throw e) {
                 if (e.getException() instanceof IConstructor) {
                     var exception = (IConstructor)e.getException();
@@ -223,7 +219,6 @@
                 throw e;
             }
         }, VF.list(), exec, false, client);
->>>>>>> e40e6844
     }
 
 
