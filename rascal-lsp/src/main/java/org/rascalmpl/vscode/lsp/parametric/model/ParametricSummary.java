--- conflicted
+++ resolved
@@ -235,13 +235,9 @@
     public class MessagesOnlyScheduledSummary extends NullSummary {
         private final InterruptibleFuture<Lazy<List<Diagnostic>>> messages;
 
-<<<<<<< HEAD
         @SuppressWarnings("initialization")
-        public MessagesOnlyScheduledSummary(InterruptibleFuture<IConstructor> calculation) {
-=======
         public MessagesOnlyScheduledSummary(InterruptibleFuture<IConstructor> calculation, Executor exec) {
             super(exec);
->>>>>>> f82f96b9
             this.messages = extractMessages(calculation);
         }
 
