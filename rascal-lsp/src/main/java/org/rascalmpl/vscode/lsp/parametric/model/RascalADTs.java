/*
 * Copyright (c) 2018-2025, NWO-I CWI and Swat.engineering
 * All rights reserved.
 *
 * Redistribution and use in source and binary forms, with or without
 * modification, are permitted provided that the following conditions are met:
 *
 * 1. Redistributions of source code must retain the above copyright notice,
 * this list of conditions and the following disclaimer.
 *
 * 2. Redistributions in binary form must reproduce the above copyright notice,
 * this list of conditions and the following disclaimer in the documentation
 * and/or other materials provided with the distribution.
 *
 * THIS SOFTWARE IS PROVIDED BY THE COPYRIGHT HOLDERS AND CONTRIBUTORS "AS IS"
 * AND ANY EXPRESS OR IMPLIED WARRANTIES, INCLUDING, BUT NOT LIMITED TO, THE
 * IMPLIED WARRANTIES OF MERCHANTABILITY AND FITNESS FOR A PARTICULAR PURPOSE
 * ARE DISCLAIMED. IN NO EVENT SHALL THE COPYRIGHT HOLDER OR CONTRIBUTORS BE
 * LIABLE FOR ANY DIRECT, INDIRECT, INCIDENTAL, SPECIAL, EXEMPLARY, OR
 * CONSEQUENTIAL DAMAGES (INCLUDING, BUT NOT LIMITED TO, PROCUREMENT OF
 * SUBSTITUTE GOODS OR SERVICES; LOSS OF USE, DATA, OR PROFITS; OR BUSINESS
 * INTERRUPTION) HOWEVER CAUSED AND ON ANY THEORY OF LIABILITY, WHETHER IN
 * CONTRACT, STRICT LIABILITY, OR TORT (INCLUDING NEGLIGENCE OR OTHERWISE)
 * ARISING IN ANY WAY OUT OF THE USE OF THIS SOFTWARE, EVEN IF ADVISED OF THE
 * POSSIBILITY OF SUCH DAMAGE.
 */
package org.rascalmpl.vscode.lsp.parametric.model;

/**
 * Models util::LanguageServer ADTs and their fields
 */
public class RascalADTs {
    private RascalADTs() {}
    public static class LanguageContributions {
        private LanguageContributions () {}

        public static final String PARSING = "parsing";
        public static final String ANALYSIS = "analysis";
        public static final String BUILD = "build";
        public static final String DOCUMENT_SYMBOL = "documentSymbol";
        public static final String CODE_LENS = "codeLens";
        public static final String INLAY_HINT = "inlayHint";
        public static final String RENAME = "rename";
        public static final String EXECUTION = "execution";
        public static final String HOVER = "hover";
        public static final String DEFINITION = "definition";
        public static final String REFERENCES = "references";
        public static final String IMPLEMENTATION = "implementation";
        public static final String CODE_ACTION = "codeAction";
        public static final String SELECTION_RANGE = "selectionRange";
<<<<<<< HEAD
        public static final String COMPLETION = "completion";
        public static final String COMPLETION_TRIGGER_CHARACTERS = "additionalTriggerCharacters";
=======
        public static final String CALL_HIERARCHY = "callHierarchy";
>>>>>>> d7e23244

        public static final String RENAME_SERVICE = "renameService";
        public static final String PREPARE_RENAME_SERVICE = "prepareRenameService";
        public static final String DID_RENAME_FILES = "didRenameFiles";

        public static class Parameters {
            private Parameters() {}

            public static final String USES_SPECIAL_CASE_HIGHLIGHTING = "usesSpecialCaseHighlighting";

            public static final String PROVIDES_HOVERS = "providesHovers";
            public static final String PROVIDES_DEFINITIONS = "providesDefinitions";
            public static final String PROVIDES_REFERENCES = "providesReferences";
            public static final String PROVIDES_IMPLEMENTATIONS = "providesImplementations";
        }
    }

    public static class SummaryFields {
        private SummaryFields() {}

        public static final String DEPRECATED_DOCUMENTATION = "documentation";

        public static final String HOVERS = "hovers";
        public static final String DEFINITIONS = "definitions";
        public static final String REFERENCES = "references";
        public static final String IMPLEMENTATIONS = "implementations";
    }

    public static class CommandFields {
        private CommandFields() {}

        public static final String TITLE = "title";
    }

    public static class CodeActionFields {
        private CodeActionFields() { }

        public static final String EDITS = "edits";
        public static final String COMMAND = "command";
        public static final String TITLE = "title";
        public static final String KIND = "kind";
    }

    public static class CallHierarchyFields {
        private CallHierarchyFields() { }

        public static final String NAME = "name";
        public static final String KIND = "kind";
        public static final String DEFINITION = "src";
        public static final String SELECTION = "selection";
        public static final String TAGS = "tags";
        public static final String DETAIL = "detail";
        public static final String DATA = "data";
    }

    public static class FileSystemChangeFields {
        private FileSystemChangeFields() { }

        public static final String CREATED = "created";
        public static final String RENAMED = "renamed";
        public static final String REMOVED = "removed";
        public static final String CHANGED = "changed";

        public static final String FILE = "file";
        public static final String FROM = "from";
        public static final String TO = "to";
        public static final String EDITS = "edits";
    }

    public static class TextEditFields {
        private TextEditFields() { }

        public static final String RANGE = "range";
        public static final String REPLACEMENT = "replacement";
        public static final String LABEL = "label";
        public static final String DESCRIPTION = "description";
        public static final String NEEDS_CONFIRMATION = "needsConfirmation";
    }
}<|MERGE_RESOLUTION|>--- conflicted
+++ resolved
@@ -48,12 +48,9 @@
         public static final String IMPLEMENTATION = "implementation";
         public static final String CODE_ACTION = "codeAction";
         public static final String SELECTION_RANGE = "selectionRange";
-<<<<<<< HEAD
+        public static final String CALL_HIERARCHY = "callHierarchy";
         public static final String COMPLETION = "completion";
         public static final String COMPLETION_TRIGGER_CHARACTERS = "additionalTriggerCharacters";
-=======
-        public static final String CALL_HIERARCHY = "callHierarchy";
->>>>>>> d7e23244
 
         public static final String RENAME_SERVICE = "renameService";
         public static final String PREPARE_RENAME_SERVICE = "prepareRenameService";
