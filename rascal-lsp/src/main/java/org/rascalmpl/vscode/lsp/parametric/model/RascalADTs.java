/*
 * Copyright (c) 2018-2025, NWO-I CWI and Swat.engineering
 * All rights reserved.
 *
 * Redistribution and use in source and binary forms, with or without
 * modification, are permitted provided that the following conditions are met:
 *
 * 1. Redistributions of source code must retain the above copyright notice,
 * this list of conditions and the following disclaimer.
 *
 * 2. Redistributions in binary form must reproduce the above copyright notice,
 * this list of conditions and the following disclaimer in the documentation
 * and/or other materials provided with the distribution.
 *
 * THIS SOFTWARE IS PROVIDED BY THE COPYRIGHT HOLDERS AND CONTRIBUTORS "AS IS"
 * AND ANY EXPRESS OR IMPLIED WARRANTIES, INCLUDING, BUT NOT LIMITED TO, THE
 * IMPLIED WARRANTIES OF MERCHANTABILITY AND FITNESS FOR A PARTICULAR PURPOSE
 * ARE DISCLAIMED. IN NO EVENT SHALL THE COPYRIGHT HOLDER OR CONTRIBUTORS BE
 * LIABLE FOR ANY DIRECT, INDIRECT, INCIDENTAL, SPECIAL, EXEMPLARY, OR
 * CONSEQUENTIAL DAMAGES (INCLUDING, BUT NOT LIMITED TO, PROCUREMENT OF
 * SUBSTITUTE GOODS OR SERVICES; LOSS OF USE, DATA, OR PROFITS; OR BUSINESS
 * INTERRUPTION) HOWEVER CAUSED AND ON ANY THEORY OF LIABILITY, WHETHER IN
 * CONTRACT, STRICT LIABILITY, OR TORT (INCLUDING NEGLIGENCE OR OTHERWISE)
 * ARISING IN ANY WAY OUT OF THE USE OF THIS SOFTWARE, EVEN IF ADVISED OF THE
 * POSSIBILITY OF SUCH DAMAGE.
 */
package org.rascalmpl.vscode.lsp.parametric.model;

/**
 * Models util::LanguageServer ADTs and their fields
 */
public class RascalADTs {
    private RascalADTs() {}
    public static class LanguageContributions {
        private LanguageContributions () {}

        public static final String PARSING = "parsing";
        public static final String ANALYSIS = "analysis";
        public static final String BUILD = "build";
        public static final String DOCUMENT_SYMBOL = "documentSymbol";
        public static final String CODE_LENS = "codeLens";
        public static final String INLAY_HINT = "inlayHint";
        public static final String RENAME = "rename";
        public static final String EXECUTION = "execution";
        public static final String HOVER = "hover";
        public static final String DEFINITION = "definition";
        public static final String REFERENCES = "references";
        public static final String IMPLEMENTATION = "implementation";
        public static final String CODE_ACTION = "codeAction";
        public static final String SELECTION_RANGE = "selectionRange";
        public static final String CALL_HIERARCHY = "callHierarchy";

        public static final String RENAME_SERVICE = "renameService";
        public static final String PREPARE_RENAME_SERVICE = "prepareRenameService";
        public static final String DID_RENAME_FILES = "didRenameFiles";

        public static class Parameters {
            private Parameters() {}

            public static final String USES_SPECIAL_CASE_HIGHLIGHTING = "usesSpecialCaseHighlighting";

            public static final String PROVIDES_HOVERS = "providesHovers";
            public static final String PROVIDES_DEFINITIONS = "providesDefinitions";
            public static final String PROVIDES_REFERENCES = "providesReferences";
            public static final String PROVIDES_IMPLEMENTATIONS = "providesImplementations";
        }
    }

    public static class SummaryFields {
        private SummaryFields() {}

        public static final String DEPRECATED_DOCUMENTATION = "documentation";

        public static final String HOVERS = "hovers";
        public static final String DEFINITIONS = "definitions";
        public static final String REFERENCES = "references";
        public static final String IMPLEMENTATIONS = "implementations";
    }

    public static class CommandFields {
        private CommandFields() {}

        public static final String TITLE = "title";
    }

    public static class CodeActionFields {
        private CodeActionFields() { }

        public static final String EDITS = "edits";
        public static final String COMMAND = "command";
        public static final String TITLE = "title";
        public static final String KIND = "kind";
    }

<<<<<<< HEAD
    public static class FileSystemChangeFields {
        private FileSystemChangeFields() { }

        public static final String CREATED = "created";
        public static final String RENAMED = "renamed";
        public static final String REMOVED = "removed";
        public static final String CHANGED = "changed";

        public static final String FILE = "file";
        public static final String FROM = "from";
        public static final String TO = "to";
        public static final String EDITS = "edits";
    }

    public static class TextEditFields {
        private TextEditFields() { }

        public static final String RANGE = "range";
        public static final String REPLACEMENT = "replacement";
        public static final String LABEL = "label";
        public static final String DESCRIPTION = "description";
        public static final String NEEDS_CONFIRMATION = "needsConfirmation";
=======
    public static class CallHierarchyFields {
        private CallHierarchyFields() { }

        public static final String NAME = "name";
        public static final String KIND = "kind";
        public static final String DEFINITION = "src";
        public static final String SELECTION = "selection";
        public static final String TAGS = "tags";
        public static final String DETAIL = "detail";
        public static final String DATA = "data";
>>>>>>> d6f1332a
    }
}<|MERGE_RESOLUTION|>--- conflicted
+++ resolved
@@ -92,7 +92,18 @@
         public static final String KIND = "kind";
     }
 
-<<<<<<< HEAD
+    public static class CallHierarchyFields {
+        private CallHierarchyFields() { }
+
+        public static final String NAME = "name";
+        public static final String KIND = "kind";
+        public static final String DEFINITION = "src";
+        public static final String SELECTION = "selection";
+        public static final String TAGS = "tags";
+        public static final String DETAIL = "detail";
+        public static final String DATA = "data";
+    }
+
     public static class FileSystemChangeFields {
         private FileSystemChangeFields() { }
 
@@ -115,17 +126,5 @@
         public static final String LABEL = "label";
         public static final String DESCRIPTION = "description";
         public static final String NEEDS_CONFIRMATION = "needsConfirmation";
-=======
-    public static class CallHierarchyFields {
-        private CallHierarchyFields() { }
-
-        public static final String NAME = "name";
-        public static final String KIND = "kind";
-        public static final String DEFINITION = "src";
-        public static final String SELECTION = "selection";
-        public static final String TAGS = "tags";
-        public static final String DETAIL = "detail";
-        public static final String DATA = "data";
->>>>>>> d6f1332a
     }
 }