--- conflicted
+++ resolved
@@ -70,11 +70,7 @@
                     .setRemoteInterface(LanguageRegistry.class)
                     .setInput(socket.getInputStream())
                     .setOutput(socket.getOutputStream())
-<<<<<<< HEAD
-                    .setExecutorService(NamedThreadPool.single("rascal-interface"))
-=======
                     .setExecutorService(NamedThreadPool.cachedDaemon("rascal-interface"))
->>>>>>> 8f958942
                     .create();
 
                 clientLauncher.startListening();
