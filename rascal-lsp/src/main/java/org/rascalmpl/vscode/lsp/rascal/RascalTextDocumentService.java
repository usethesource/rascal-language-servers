/*
 * Copyright (c) 2018-2023, NWO-I CWI and Swat.engineering
 * All rights reserved.
 *
 * Redistribution and use in source and binary forms, with or without
 * modification, are permitted provided that the following conditions are met:
 *
 * 1. Redistributions of source code must retain the above copyright notice,
 * this list of conditions and the following disclaimer.
 *
 * 2. Redistributions in binary form must reproduce the above copyright notice,
 * this list of conditions and the following disclaimer in the documentation
 * and/or other materials provided with the distribution.
 *
 * THIS SOFTWARE IS PROVIDED BY THE COPYRIGHT HOLDERS AND CONTRIBUTORS "AS IS"
 * AND ANY EXPRESS OR IMPLIED WARRANTIES, INCLUDING, BUT NOT LIMITED TO, THE
 * IMPLIED WARRANTIES OF MERCHANTABILITY AND FITNESS FOR A PARTICULAR PURPOSE
 * ARE DISCLAIMED. IN NO EVENT SHALL THE COPYRIGHT HOLDER OR CONTRIBUTORS BE
 * LIABLE FOR ANY DIRECT, INDIRECT, INCIDENTAL, SPECIAL, EXEMPLARY, OR
 * CONSEQUENTIAL DAMAGES (INCLUDING, BUT NOT LIMITED TO, PROCUREMENT OF
 * SUBSTITUTE GOODS OR SERVICES; LOSS OF USE, DATA, OR PROFITS; OR BUSINESS
 * INTERRUPTION) HOWEVER CAUSED AND ON ANY THEORY OF LIABILITY, WHETHER IN
 * CONTRACT, STRICT LIABILITY, OR TORT (INCLUDING NEGLIGENCE OR OTHERWISE)
 * ARISING IN ANY WAY OUT OF THE USE OF THIS SOFTWARE, EVEN IF ADVISED OF THE
 * POSSIBILITY OF SUCH DAMAGE.
 */
package org.rascalmpl.vscode.lsp.rascal;

import java.io.IOException;
import java.io.Reader;
import java.util.ArrayList;
import java.util.Collections;
import java.util.List;
import java.util.Map;
import java.util.Objects;
import java.util.Set;
import java.util.concurrent.CompletableFuture;
import java.util.concurrent.CompletionException;
import java.util.concurrent.ConcurrentHashMap;
import java.util.concurrent.ExecutorService;
import java.util.function.Supplier;
import java.util.stream.Collectors;
import java.util.stream.Stream;

import org.apache.logging.log4j.Level;
import org.apache.logging.log4j.LogManager;
import org.apache.logging.log4j.Logger;
import org.checkerframework.checker.nullness.qual.MonotonicNonNull;
import org.eclipse.lsp4j.CodeAction;
import org.eclipse.lsp4j.CodeActionParams;
import org.eclipse.lsp4j.CodeLens;
import org.eclipse.lsp4j.CodeLensOptions;
import org.eclipse.lsp4j.CodeLensParams;
import org.eclipse.lsp4j.Command;
import org.eclipse.lsp4j.DefinitionParams;
import org.eclipse.lsp4j.Diagnostic;
import org.eclipse.lsp4j.DiagnosticSeverity;
import org.eclipse.lsp4j.DidChangeTextDocumentParams;
import org.eclipse.lsp4j.DidCloseTextDocumentParams;
import org.eclipse.lsp4j.DidOpenTextDocumentParams;
import org.eclipse.lsp4j.DidSaveTextDocumentParams;
import org.eclipse.lsp4j.DocumentSymbol;
import org.eclipse.lsp4j.DocumentSymbolParams;
import org.eclipse.lsp4j.ExecuteCommandOptions;
import org.eclipse.lsp4j.FoldingRange;
import org.eclipse.lsp4j.FoldingRangeRequestParams;
import org.eclipse.lsp4j.Hover;
import org.eclipse.lsp4j.HoverParams;
import org.eclipse.lsp4j.Location;
import org.eclipse.lsp4j.LocationLink;
import org.eclipse.lsp4j.MarkupContent;
import org.eclipse.lsp4j.Position;
import org.eclipse.lsp4j.Range;
import org.eclipse.lsp4j.RenameParams;
import org.eclipse.lsp4j.SemanticTokens;
import org.eclipse.lsp4j.SemanticTokensDelta;
import org.eclipse.lsp4j.SemanticTokensDeltaParams;
import org.eclipse.lsp4j.SemanticTokensParams;
import org.eclipse.lsp4j.SemanticTokensRangeParams;
import org.eclipse.lsp4j.ServerCapabilities;
import org.eclipse.lsp4j.SymbolInformation;
import org.eclipse.lsp4j.TextDocumentIdentifier;
import org.eclipse.lsp4j.TextDocumentItem;
import org.eclipse.lsp4j.TextDocumentSyncKind;
import org.eclipse.lsp4j.VersionedTextDocumentIdentifier;
import org.eclipse.lsp4j.WorkspaceEdit;
import org.eclipse.lsp4j.jsonrpc.ResponseErrorException;
import org.eclipse.lsp4j.jsonrpc.messages.Either;
import org.eclipse.lsp4j.jsonrpc.messages.ResponseError;
import org.eclipse.lsp4j.jsonrpc.messages.ResponseErrorCode;
import org.eclipse.lsp4j.services.LanguageClient;
import org.eclipse.lsp4j.services.LanguageClientAware;
import org.rascalmpl.library.Prelude;
import org.rascalmpl.library.util.PathConfig;
import org.rascalmpl.parser.gtd.exception.ParseError;
import org.rascalmpl.uri.URIResolverRegistry;
import org.rascalmpl.values.IRascalValueFactory;
import org.rascalmpl.values.parsetrees.ITree;
import org.rascalmpl.vscode.lsp.BaseWorkspaceService;
import org.rascalmpl.vscode.lsp.IBaseLanguageClient;
import org.rascalmpl.vscode.lsp.IBaseTextDocumentService;
import org.rascalmpl.vscode.lsp.TextDocumentState;
import org.rascalmpl.vscode.lsp.rascal.RascalLanguageServices.CodeLensSuggestion;
import org.rascalmpl.vscode.lsp.rascal.model.FileFacts;
import org.rascalmpl.vscode.lsp.rascal.model.SummaryBridge;
import org.rascalmpl.vscode.lsp.terminal.ITerminalIDEServer.LanguageParameter;
import org.rascalmpl.vscode.lsp.util.CodeActions;
import org.rascalmpl.vscode.lsp.util.Diagnostics;
import org.rascalmpl.vscode.lsp.util.DocumentChanges;
import org.rascalmpl.vscode.lsp.util.FoldingRanges;
import org.rascalmpl.vscode.lsp.util.DocumentSymbols;
import org.rascalmpl.vscode.lsp.util.SemanticTokenizer;
import org.rascalmpl.vscode.lsp.util.Versioned;
import org.rascalmpl.vscode.lsp.util.locations.ColumnMaps;
import org.rascalmpl.vscode.lsp.util.locations.LineColumnOffsetMap;
import org.rascalmpl.vscode.lsp.util.locations.Locations;
import org.rascalmpl.vscode.lsp.util.locations.impl.TreeSearch;

import com.google.gson.JsonPrimitive;

import io.usethesource.vallang.IConstructor;
import io.usethesource.vallang.IList;
import io.usethesource.vallang.ISourceLocation;
import io.usethesource.vallang.IValue;

public class RascalTextDocumentService implements IBaseTextDocumentService, LanguageClientAware {
    private static final Logger logger = LogManager.getLogger(RascalTextDocumentService.class);
    private final ExecutorService ownExecuter;
    private @MonotonicNonNull RascalLanguageServices rascalServices;

    private final SemanticTokenizer tokenizer = new SemanticTokenizer(true);
    private @MonotonicNonNull LanguageClient client;

    private final Map<ISourceLocation, TextDocumentState> documents;
    private final ColumnMaps columns;
    private @MonotonicNonNull FileFacts facts;
    private @MonotonicNonNull BaseWorkspaceService workspaceService;

    public RascalTextDocumentService(ExecutorService exec) {
        this.ownExecuter = exec;
        this.documents = new ConcurrentHashMap<>();
        this.columns = new ColumnMaps(this::getContents);
    }

    @Override
    public LineColumnOffsetMap getColumnMap(ISourceLocation file) {
        return columns.get(file);
    }

    private String getContents(ISourceLocation file) {
        file = file.top();
        TextDocumentState ideState = documents.get(file);
        if (ideState != null) {
            return ideState.getCurrentContent().get();
        }

        try (Reader src = URIResolverRegistry.getInstance().getCharacterReader(file)) {
            return Prelude.consumeInputStream(src);
        }
        catch (IOException e) {
            logger.error("Error opening file {} to get contents", file, e);
            return "";
        }
    }

    public void initializeServerCapabilities(ServerCapabilities result) {
        result.setDefinitionProvider(true);
        result.setTextDocumentSync(TextDocumentSyncKind.Full);
        result.setDocumentSymbolProvider(true);
        result.setHoverProvider(true);
        result.setSemanticTokensProvider(tokenizer.options());
        result.setCodeLensProvider(new CodeLensOptions(false));
        result.setFoldingRangeProvider(true);
        result.setRenameProvider(true);
        result.setCodeActionProvider(true);
        result.setExecuteCommandProvider(new ExecuteCommandOptions(Collections.singletonList(BaseWorkspaceService.RASCAL_META_COMMAND)));
    }

    @Override
    public void pair(BaseWorkspaceService workspaceService) {
        this.workspaceService = workspaceService;

    }

    @Override
    public void connect(LanguageClient client) {
        this.client = client;
        this.rascalServices = new RascalLanguageServices(this, workspaceService, (IBaseLanguageClient) client, ownExecuter);
        this.facts = new FileFacts(ownExecuter, rascalServices, columns);
        facts.setClient(client);
    }

    // LSP interface methods

    @Override
    public void didOpen(DidOpenTextDocumentParams params) {
        logger.debug("Open: {}", params.getTextDocument());
        TextDocumentState file = open(params.getTextDocument());
        handleParsingErrors(file);
    }

    @Override
    public void didChange(DidChangeTextDocumentParams params) {
        logger.trace("Change: {}", params.getTextDocument());
        updateContents(params.getTextDocument(), last(params.getContentChanges()).getText());
    }

    @Override
    public void didClose(DidCloseTextDocumentParams params) {
        logger.debug("Close: {}", params.getTextDocument());
        if (documents.remove(Locations.toLoc(params.getTextDocument())) == null) {
            throw new ResponseErrorException(new ResponseError(ResponseErrorCode.InternalError,
                "Unknown file: " + Locations.toLoc(params.getTextDocument()), params));
        }
    }

    @Override
    public void didSave(DidSaveTextDocumentParams params) {
        logger.debug("Save: {}", params.getTextDocument());
        // on save we don't get new file contents, that comes in via change
        // but we do trigger the type checker on save
        if (facts != null) {
            facts.invalidate(Locations.toLoc(params.getTextDocument()));
        }
    }

    private TextDocumentState updateContents(VersionedTextDocumentIdentifier doc, String newContents) {
        TextDocumentState file = getFile(doc);
        logger.trace("New contents for {}", doc);
        handleParsingErrors(file, file.update(doc.getVersion(), newContents));
        return file;
    }

    private void handleParsingErrors(TextDocumentState file, CompletableFuture<Versioned<ITree>> futureTree) {
        futureTree.handle((tree, excp) -> {
            Diagnostic newParseError = null;
            if (excp != null && excp instanceof CompletionException) {
                excp = excp.getCause();
            }
            if (excp instanceof ParseError) {
                newParseError = Diagnostics.translateDiagnostic((ParseError)excp, columns);
            }
            else if (excp != null) {
                logger.error("Parsing crashed", excp);
                newParseError = new Diagnostic(
                    new Range(new Position(0,0), new Position(0,1)),
                    "Parsing failed: " + excp.getMessage(),
                    DiagnosticSeverity.Error,
                    "Rascal Parser");
            }
            logger.trace("Finished parsing tree, reporting new parse error: {} for: {}", newParseError, file.getLocation());

            if (facts != null) {
                facts.reportParseErrors(file.getLocation(),
                    newParseError == null ? Collections.emptyList() : Collections.singletonList(newParseError));
            }
            return null;
        });
    }

    private void handleParsingErrors(TextDocumentState file) {
        handleParsingErrors(file,file.getCurrentTreeAsync());
    }

    @Override
    public CompletableFuture<Either<List<? extends Location>, List<? extends LocationLink>>> definition(DefinitionParams params) {
        logger.debug("textDocument/definition: {} at {}", params.getTextDocument(), params.getPosition());

        if (facts != null) {
            return facts.getSummary(Locations.toLoc(params.getTextDocument()))
                .thenApply(s -> s == null ? Collections.<Location>emptyList() : s.getDefinition(params.getPosition()))
                .thenApply(Either::forLeft)
                ;
        }
        else {
            return CompletableFuture.completedFuture(Either.forLeft(Collections.emptyList()));
        }
    }

    @Override
    public CompletableFuture<List<Either<SymbolInformation, DocumentSymbol>>>
        documentSymbol(DocumentSymbolParams params) {
        logger.debug("textDocument/documentSymbol: {}", params.getTextDocument());
        TextDocumentState file = getFile(params.getTextDocument());
        return file.getCurrentTreeAsync()
            .thenApply(Versioned::get)
            .handle((t, r) -> (t == null ? (file.getMostRecentTree().get()) : t))
            .thenCompose(tr -> rascalServices.getDocumentSymbols(tr).get())
            .thenApply(documentSymbols -> DocumentSymbols.toLSP(documentSymbols, columns.get(file.getLocation())))
            ;
    }

    @Override
    public CompletableFuture<WorkspaceEdit> rename(RenameParams params) {
        logger.debug("textDocument/rename: {} at {} to {}", params.getTextDocument(), params.getPosition(), params.getNewName());

        TextDocumentState file = getFile(params.getTextDocument());
        Set<ISourceLocation> workspaceFolders = workspaceService.workspaceFolders()
            .stream()
            .map(f -> Locations.toLoc(f.getUri()))
            .collect(Collectors.toSet());

        return file.getCurrentTreeAsync()
            .thenApply(Versioned::get)
            .handle((t, r) -> (t == null ? (file.getMostRecentTree().get()) : t))
            .thenCompose(tr -> rascalServices.getRename(tr, params.getPosition(), workspaceFolders, facts::getPathConfig, params.getNewName(), columns).get())
            .thenApply(c -> new WorkspaceEdit(DocumentChanges.translateDocumentChanges(this, c)))
            ;
    }

    @Override
    public CompletableFuture<Hover> hover(HoverParams params) {
        logger.debug("textDocument/hover: {} at {}", params.getTextDocument(), params.getPosition());
        if (facts != null) {
            return facts.getSummary(Locations.toLoc(params.getTextDocument()))
                .handle((t, r) -> (t == null ? (new SummaryBridge()) : t))
                .thenApply(s -> s.getTypeName(params.getPosition()))
                .thenApply(n -> new Hover(new MarkupContent("plaintext", n)));
        }
        else {
            return CompletableFuture.completedFuture(null);
        }
    }

    @Override
    public CompletableFuture<List<FoldingRange>> foldingRange(FoldingRangeRequestParams params) {
        logger.debug("textDocument/foldingRange: {}", params.getTextDocument());
        TextDocumentState file = getFile(params.getTextDocument());
        return file.getCurrentTreeAsync().thenApply(Versioned::get).thenApplyAsync(FoldingRanges::getFoldingRanges)
            .exceptionally(e -> {
                logger.error("Tokenization failed", e);
                return new ArrayList<>();
            })
            .whenComplete((r, e) ->
                logger.trace("Folding regions success, reporting {} regions back", r == null ? 0 : r.size())
            );
    }

    // Private utility methods

    private static <T> T last(List<T> l) {
        return l.get(l.size() - 1);
    }

    private TextDocumentState open(TextDocumentItem doc) {
        return documents.computeIfAbsent(Locations.toLoc(doc),
            l -> new TextDocumentState((loc, input) -> rascalServices.parseSourceFile(loc, input), l, doc.getVersion(), doc.getText()));
    }

    private TextDocumentState getFile(TextDocumentIdentifier doc) {
        return getFile(Locations.toLoc(doc));
    }

    private TextDocumentState getFile(ISourceLocation loc) {
        TextDocumentState file = documents.get(loc);
        if (file == null) {
            throw new ResponseErrorException(new ResponseError(-1, "Unknown file: " + loc, loc));
        }
        return file;
    }

    public void shutdown() {
        ownExecuter.shutdown();
    }

    private CompletableFuture<SemanticTokens> getSemanticTokens(TextDocumentIdentifier doc) {
        return getFile(doc).getCurrentTreeAsync()
                .thenApply(Versioned::get)
                .thenApplyAsync(tokenizer::semanticTokensFull, ownExecuter)
                .exceptionally(e -> {
                    logger.error("Tokenization failed", e);
                    return new SemanticTokens(Collections.emptyList());
                })
                .whenComplete((r, e) ->
                    logger.trace("Semantic tokens success, reporting {} tokens back", r == null ? 0 : r.getData().size())
                );
    }

    @Override
    public CompletableFuture<SemanticTokens> semanticTokensFull(SemanticTokensParams params) {
        logger.debug("semanticTokensFull: {}", params.getTextDocument());
        return getSemanticTokens(params.getTextDocument());
    }

    @Override
    public CompletableFuture<Either<SemanticTokens, SemanticTokensDelta>> semanticTokensFullDelta(
            SemanticTokensDeltaParams params) {
        logger.debug("semanticTokensFullDelta: {}", params.getTextDocument());
        return getSemanticTokens(params.getTextDocument()).thenApply(Either::forLeft);
    }

    @Override
    public CompletableFuture<SemanticTokens> semanticTokensRange(SemanticTokensRangeParams params) {
        logger.debug("semanticTokensRange: {}", params.getTextDocument());
        return getSemanticTokens(params.getTextDocument());
    }

    @Override
    public void registerLanguage(LanguageParameter lang) {
        throw new UnsupportedOperationException("registering language is a feature of the language parametric server, not of the Rascal server");
    }

    @Override
    public void unregisterLanguage(LanguageParameter lang) {
        throw new UnsupportedOperationException("registering language is a feature of the language parametric server, not of the Rascal server");
    }

    @Override
    public CompletableFuture<List<? extends CodeLens>> codeLens(CodeLensParams params) {
        TextDocumentState f = getFile(params.getTextDocument());
        return f.getCurrentTreeAsync()
            .handle((r, e) -> {
                // fallback to tree if a parsing error occurred.
                if (r == null) {
                    r = f.getMostRecentTree();
                }
                if (r == null) {
                    throw new RuntimeException(e);
                }
                return r;
            })
            .thenApply(Versioned::get)
            .thenApplyAsync(rascalServices::locateCodeLenses, ownExecuter)
            .thenApply(List::stream)
            .thenApply(res -> res.map(this::makeRunCodeLens))
            .thenApply(s -> s.collect(Collectors.toList()))
            .exceptionally(e -> {
                logger.trace("Code lens failed", e);
                return null;
            })
            .thenApply(c -> c) // work around for compiler with generics
            ;
    }

    @Override
    public CompletableFuture<List<Either<Command, CodeAction>>> codeAction(CodeActionParams params) {
        logger.debug("codeActions: {}", params);

        final var loc = Locations.toLoc(params.getTextDocument());
        final var start = params.getRange().getStart();
        // convert to Rascal 1-based line
        final var startLine = start.getLine() + 1;
        // convert to Rascal UTF-32 column width
        final var startColumn = columns.get(loc).translateInverseColumn(start.getLine(), start.getCharacter(), false);
        final var emptyListFuture = CompletableFuture.completedFuture(IRascalValueFactory.getInstance().list());

        // first we make a future stream for filtering out the "fixes" that were optionally sent along with earlier diagnostics
        // and which came back with the codeAction's list of relevant (in scope) diagnostics:
        // CompletableFuture<Stream<IValue>>
        CompletableFuture<Stream<IValue>> quickfixes
            = params.getContext().getDiagnostics()
                .stream()
                .map(Diagnostic::getData)
                .filter(Objects::nonNull)
                .filter(JsonPrimitive.class::isInstance)
                .map(JsonPrimitive.class::cast)
                .map(JsonPrimitive::getAsString)
                // this is the "magic" resurrection of command terms from the JSON data field
                .map(rascalServices::parseCodeActions)
                // this serializes the stream of futures and accumulates their results as a flat list again
                .reduce(emptyListFuture, (acc, next) -> acc.thenCombine(next, IList::concat))
                .thenApply(IList::stream)
            ;

        // here we dynamically ask the contributions for more actions,
        // based on the cursor position in the file and the current parse tree
        CompletableFuture<Stream<IValue>> codeActions = recoverExceptions(
            getFile(params.getTextDocument())
                .getCurrentTreeAsync()
                .thenApply(Versioned::get)
                .thenCompose((ITree tree) -> computeCodeActions(startLine, startColumn, tree, facts.getPathConfig(loc)))
                .thenApply(IList::stream)
            , () -> Stream.<IValue>empty())
            ;

        // final merging the two streams of commmands, and their conversion to LSP Command data-type
        return codeActions.thenCombine(quickfixes, (actions, quicks) ->
                Stream.concat(quicks, actions)
                    .map(IConstructor.class::cast)
                    .map((IConstructor cons) -> (CodeAction) CodeActions.constructorToCodeAction(this, "", "Rascal", cons))
                    .map(cmd  -> Either.<Command,CodeAction>forRight(cmd))
                    .collect(Collectors.toList())
            );
    }

    private CompletableFuture<IList> computeCodeActions(final int startLine, final int startColumn, ITree tree, PathConfig pcfg) {
        IList focus = TreeSearch.computeFocusList(tree, startLine, startColumn);

        if (!focus.isEmpty()) {
            return rascalServices.codeActions(focus, pcfg).get();
        }
        else {
            logger.log(Level.DEBUG, "no tree focus found at {}:{}", startLine, startColumn);
            return CompletableFuture.completedFuture(IRascalValueFactory.getInstance().list());
        }
    }

    private CodeLens makeRunCodeLens(CodeLensSuggestion detected) {
        return new CodeLens(
            Locations.toRange(detected.getLine(), columns),
            new Command(detected.getShortName(), detected.getCommandName(), detected.getArguments()),
            null
        );
    }

    @Override
    public CompletableFuture<IValue> executeCommand(String extension, String command) {
        // TODO @DavyLandman is this the right way to convert from interruptible to completable?
        return rascalServices.executeCommand(command).get();
    }
<<<<<<< HEAD

    private static <T> CompletableFuture<T> recoverExceptions(CompletableFuture<T> future, Supplier<T> defaultValue) {
        return future
            .exceptionally(e -> {
                logger.error("Operation failed with", e);
                return defaultValue.get();
            });
    }
=======
>>>>>>> cd94730c
}<|MERGE_RESOLUTION|>--- conflicted
+++ resolved
@@ -505,18 +505,6 @@
 
     @Override
     public CompletableFuture<IValue> executeCommand(String extension, String command) {
-        // TODO @DavyLandman is this the right way to convert from interruptible to completable?
         return rascalServices.executeCommand(command).get();
     }
-<<<<<<< HEAD
-
-    private static <T> CompletableFuture<T> recoverExceptions(CompletableFuture<T> future, Supplier<T> defaultValue) {
-        return future
-            .exceptionally(e -> {
-                logger.error("Operation failed with", e);
-                return defaultValue.get();
-            });
-    }
-=======
->>>>>>> cd94730c
 }