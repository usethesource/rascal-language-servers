/*
 * Copyright (c) 2018-2023, NWO-I CWI and Swat.engineering
 * All rights reserved.
 *
 * Redistribution and use in source and binary forms, with or without
 * modification, are permitted provided that the following conditions are met:
 *
 * 1. Redistributions of source code must retain the above copyright notice,
 * this list of conditions and the following disclaimer.
 *
 * 2. Redistributions in binary form must reproduce the above copyright notice,
 * this list of conditions and the following disclaimer in the documentation
 * and/or other materials provided with the distribution.
 *
 * THIS SOFTWARE IS PROVIDED BY THE COPYRIGHT HOLDERS AND CONTRIBUTORS "AS IS"
 * AND ANY EXPRESS OR IMPLIED WARRANTIES, INCLUDING, BUT NOT LIMITED TO, THE
 * IMPLIED WARRANTIES OF MERCHANTABILITY AND FITNESS FOR A PARTICULAR PURPOSE
 * ARE DISCLAIMED. IN NO EVENT SHALL THE COPYRIGHT HOLDER OR CONTRIBUTORS BE
 * LIABLE FOR ANY DIRECT, INDIRECT, INCIDENTAL, SPECIAL, EXEMPLARY, OR
 * CONSEQUENTIAL DAMAGES (INCLUDING, BUT NOT LIMITED TO, PROCUREMENT OF
 * SUBSTITUTE GOODS OR SERVICES; LOSS OF USE, DATA, OR PROFITS; OR BUSINESS
 * INTERRUPTION) HOWEVER CAUSED AND ON ANY THEORY OF LIABILITY, WHETHER IN
 * CONTRACT, STRICT LIABILITY, OR TORT (INCLUDING NEGLIGENCE OR OTHERWISE)
 * ARISING IN ANY WAY OUT OF THE USE OF THIS SOFTWARE, EVEN IF ADVISED OF THE
 * POSSIBILITY OF SUCH DAMAGE.
 */
package org.rascalmpl.vscode.lsp.rascal;

import java.io.IOException;
import java.io.Reader;
import java.util.ArrayList;
import java.util.Collections;
import java.util.List;
import java.util.Map;
import java.util.Set;
import java.util.concurrent.CompletableFuture;
import java.util.concurrent.CompletionException;
import java.util.concurrent.ConcurrentHashMap;
import java.util.concurrent.ExecutorService;
import java.util.function.Supplier;
import java.util.stream.Collectors;
import java.util.stream.Stream;

import org.apache.logging.log4j.Level;
import org.apache.logging.log4j.LogManager;
import org.apache.logging.log4j.Logger;
import org.checkerframework.checker.nullness.qual.MonotonicNonNull;
import org.eclipse.lsp4j.ApplyWorkspaceEditParams;
import org.eclipse.lsp4j.CodeAction;
import org.eclipse.lsp4j.CodeActionParams;
import org.eclipse.lsp4j.CodeLens;
import org.eclipse.lsp4j.CodeLensOptions;
import org.eclipse.lsp4j.CodeLensParams;
import org.eclipse.lsp4j.Command;
import org.eclipse.lsp4j.DefinitionParams;
import org.eclipse.lsp4j.Diagnostic;
import org.eclipse.lsp4j.DiagnosticSeverity;
import org.eclipse.lsp4j.DidChangeTextDocumentParams;
import org.eclipse.lsp4j.DidCloseTextDocumentParams;
import org.eclipse.lsp4j.DidOpenTextDocumentParams;
import org.eclipse.lsp4j.DidSaveTextDocumentParams;
import org.eclipse.lsp4j.DocumentSymbol;
import org.eclipse.lsp4j.DocumentSymbolParams;
import org.eclipse.lsp4j.ExecuteCommandOptions;
import org.eclipse.lsp4j.FoldingRange;
import org.eclipse.lsp4j.FoldingRangeRequestParams;
import org.eclipse.lsp4j.Hover;
import org.eclipse.lsp4j.HoverParams;
import org.eclipse.lsp4j.Location;
import org.eclipse.lsp4j.LocationLink;
import org.eclipse.lsp4j.MarkupContent;
import org.eclipse.lsp4j.MessageParams;
import org.eclipse.lsp4j.MessageType;
import org.eclipse.lsp4j.Position;
import org.eclipse.lsp4j.PrepareRenameDefaultBehavior;
import org.eclipse.lsp4j.PrepareRenameParams;
import org.eclipse.lsp4j.PrepareRenameResult;
import org.eclipse.lsp4j.Range;
import org.eclipse.lsp4j.RenameFilesParams;
import org.eclipse.lsp4j.RenameOptions;
import org.eclipse.lsp4j.RenameParams;
import org.eclipse.lsp4j.SemanticTokens;
import org.eclipse.lsp4j.SemanticTokensDelta;
import org.eclipse.lsp4j.SemanticTokensDeltaParams;
import org.eclipse.lsp4j.SemanticTokensParams;
import org.eclipse.lsp4j.SemanticTokensRangeParams;
import org.eclipse.lsp4j.ServerCapabilities;
import org.eclipse.lsp4j.SymbolInformation;
import org.eclipse.lsp4j.TextDocumentIdentifier;
import org.eclipse.lsp4j.TextDocumentItem;
import org.eclipse.lsp4j.TextDocumentSyncKind;
import org.eclipse.lsp4j.VersionedTextDocumentIdentifier;
import org.eclipse.lsp4j.WorkspaceEdit;
import org.eclipse.lsp4j.jsonrpc.ResponseErrorException;
import org.eclipse.lsp4j.jsonrpc.messages.Either;
import org.eclipse.lsp4j.jsonrpc.messages.Either3;
import org.eclipse.lsp4j.jsonrpc.messages.ResponseError;
import org.eclipse.lsp4j.jsonrpc.messages.ResponseErrorCode;
import org.eclipse.lsp4j.services.LanguageClient;
import org.eclipse.lsp4j.services.LanguageClientAware;
import org.rascalmpl.library.Prelude;
import org.rascalmpl.library.util.PathConfig;
import org.rascalmpl.parser.gtd.exception.ParseError;
import org.rascalmpl.uri.URIResolverRegistry;
import org.rascalmpl.values.parsetrees.ITree;
import org.rascalmpl.values.parsetrees.ProductionAdapter;
import org.rascalmpl.values.parsetrees.TreeAdapter;
import org.rascalmpl.vscode.lsp.BaseWorkspaceService;
import org.rascalmpl.vscode.lsp.IBaseLanguageClient;
import org.rascalmpl.vscode.lsp.IBaseTextDocumentService;
import org.rascalmpl.vscode.lsp.TextDocumentState;
import org.rascalmpl.vscode.lsp.rascal.RascalLanguageServices.CodeLensSuggestion;
import org.rascalmpl.vscode.lsp.rascal.model.FileFacts;
import org.rascalmpl.vscode.lsp.rascal.model.SummaryBridge;
import org.rascalmpl.vscode.lsp.terminal.ITerminalIDEServer.LanguageParameter;
import org.rascalmpl.vscode.lsp.uri.FallbackResolver;
import org.rascalmpl.vscode.lsp.util.CodeActions;
import org.rascalmpl.vscode.lsp.util.Diagnostics;
import org.rascalmpl.vscode.lsp.util.DocumentChanges;
import org.rascalmpl.vscode.lsp.util.DocumentSymbols;
import org.rascalmpl.vscode.lsp.util.FoldingRanges;
import org.rascalmpl.vscode.lsp.util.SemanticTokenizer;
import org.rascalmpl.vscode.lsp.util.Versioned;
import org.rascalmpl.vscode.lsp.util.locations.ColumnMaps;
import org.rascalmpl.vscode.lsp.util.locations.LineColumnOffsetMap;
import org.rascalmpl.vscode.lsp.util.locations.Locations;
import org.rascalmpl.vscode.lsp.util.locations.impl.TreeSearch;

import io.usethesource.vallang.IList;
import io.usethesource.vallang.ISourceLocation;
import io.usethesource.vallang.IValue;

public class RascalTextDocumentService implements IBaseTextDocumentService, LanguageClientAware {
    private static final Logger logger = LogManager.getLogger(RascalTextDocumentService.class);
    private final ExecutorService ownExecuter;
    private @MonotonicNonNull RascalLanguageServices rascalServices;

    private final SemanticTokenizer tokenizer = new SemanticTokenizer(true);
    private @MonotonicNonNull LanguageClient client;

    private final Map<ISourceLocation, TextDocumentState> documents;
    private final ColumnMaps columns;
    private @MonotonicNonNull FileFacts facts;
    private @MonotonicNonNull BaseWorkspaceService workspaceService;

    public RascalTextDocumentService(ExecutorService exec) {
        this.ownExecuter = exec;
        this.documents = new ConcurrentHashMap<>();
        this.columns = new ColumnMaps(this::getContents);
        FallbackResolver.getInstance().registerTextDocumentService(this);
    }

    @Override
    public LineColumnOffsetMap getColumnMap(ISourceLocation file) {
        return columns.get(file);
    }

    public String getContents(ISourceLocation file) {
        file = file.top();
        TextDocumentState ideState = documents.get(file);
        if (ideState != null) {
            return ideState.getCurrentContent().get();
        }

        try (Reader src = URIResolverRegistry.getInstance().getCharacterReader(file)) {
            return Prelude.consumeInputStream(src);
        }
        catch (IOException e) {
            logger.error("Error opening file {} to get contents", file, e);
            return "";
        }
    }

    public void initializeServerCapabilities(ServerCapabilities result) {
        result.setDefinitionProvider(true);
        result.setTextDocumentSync(TextDocumentSyncKind.Full);
        result.setDocumentSymbolProvider(true);
        result.setHoverProvider(true);
        result.setSemanticTokensProvider(tokenizer.options());
        result.setCodeLensProvider(new CodeLensOptions(false));
        result.setFoldingRangeProvider(true);
        result.setRenameProvider(new RenameOptions(true));
        result.setCodeActionProvider(true);
        result.setExecuteCommandProvider(new ExecuteCommandOptions(Collections.singletonList(RascalWorkspaceService.RASCAL_COMMAND)));
    }

    @Override
    public void pair(BaseWorkspaceService workspaceService) {
        this.workspaceService = workspaceService;

    }

    @Override
    public void connect(LanguageClient client) {
        this.client = client;
        this.rascalServices = new RascalLanguageServices(this, workspaceService, (IBaseLanguageClient) client, ownExecuter);
        this.facts = new FileFacts(ownExecuter, rascalServices, columns);
        facts.setClient(client);
    }

    // LSP interface methods

    @Override
    public void didOpen(DidOpenTextDocumentParams params) {
        var timestamp = System.currentTimeMillis();
        logger.debug("Open: {}", params.getTextDocument());
        TextDocumentState file = open(params.getTextDocument(), timestamp);
        handleParsingErrors(file);
    }

    @Override
    public void didChange(DidChangeTextDocumentParams params) {
        var timestamp = System.currentTimeMillis();
        logger.trace("Change: {}", params.getTextDocument());
        updateContents(params.getTextDocument(), last(params.getContentChanges()).getText(), timestamp);
    }

    @Override
    public void didClose(DidCloseTextDocumentParams params) {
        logger.debug("Close: {}", params.getTextDocument());
        if (documents.remove(Locations.toLoc(params.getTextDocument())) == null) {
            throw new ResponseErrorException(new ResponseError(ResponseErrorCode.InternalError,
                "Unknown file: " + Locations.toLoc(params.getTextDocument()), params));
        }
    }

    @Override
    public void didSave(DidSaveTextDocumentParams params) {
        logger.debug("Save: {}", params.getTextDocument());
        // on save we don't get new file contents, that comes in via change
        // but we do trigger the type checker on save
        if (facts != null) {
            facts.invalidate(Locations.toLoc(params.getTextDocument()));
        }
    }

    private TextDocumentState updateContents(VersionedTextDocumentIdentifier doc, String newContents, long timestamp) {
        TextDocumentState file = getFile(doc);
        logger.trace("New contents for {}", doc);
        handleParsingErrors(file, file.update(doc.getVersion(), newContents, timestamp));
        return file;
    }

    private void handleParsingErrors(TextDocumentState file, CompletableFuture<Versioned<ITree>> futureTree) {
        futureTree.handle((tree, excp) -> {
            Diagnostic newParseError = null;
            if (excp != null && excp instanceof CompletionException) {
                excp = excp.getCause();
            }
            if (excp instanceof ParseError) {
                newParseError = Diagnostics.translateDiagnostic((ParseError)excp, columns);
            }
            else if (excp != null) {
                logger.error("Parsing crashed", excp);
                newParseError = new Diagnostic(
                    new Range(new Position(0,0), new Position(0,1)),
                    "Parsing failed: " + excp.getMessage(),
                    DiagnosticSeverity.Error,
                    "Rascal Parser");
            }
            logger.trace("Finished parsing tree, reporting new parse error: {} for: {}", newParseError, file.getLocation());

            if (facts != null) {
                facts.reportParseErrors(file.getLocation(),
                    newParseError == null ? Collections.emptyList() : Collections.singletonList(newParseError));
            }
            return null;
        });
    }

    private void handleParsingErrors(TextDocumentState file) {
        handleParsingErrors(file,file.getCurrentTreeAsync());
    }

    @Override
    public CompletableFuture<Either<List<? extends Location>, List<? extends LocationLink>>> definition(DefinitionParams params) {
        logger.debug("textDocument/definition: {} at {}", params.getTextDocument(), params.getPosition());

        if (facts != null) {
            return facts.getSummary(Locations.toLoc(params.getTextDocument()))
                .thenApply(s -> s == null ? Collections.<Location>emptyList() : s.getDefinition(params.getPosition()))
                .thenApply(Either::forLeft)
                ;
        }
        else {
            return CompletableFuture.completedFuture(Either.forLeft(Collections.emptyList()));
        }
    }

    @Override
    public CompletableFuture<List<Either<SymbolInformation, DocumentSymbol>>>
        documentSymbol(DocumentSymbolParams params) {
        logger.debug("textDocument/documentSymbol: {}", params.getTextDocument());
        TextDocumentState file = getFile(params.getTextDocument());
        return file.getCurrentTreeAsync()
            .thenApply(Versioned::get)
            .handle((t, r) -> (t == null ? (file.getMostRecentTree().get()) : t))
            .thenCompose(tr -> rascalServices.getDocumentSymbols(tr).get())
            .thenApply(documentSymbols -> DocumentSymbols.toLSP(documentSymbols, columns.get(file.getLocation())))
            ;
    }

    private ITree findQualifiedNameUnderCursor(ISourceLocation file, ITree moduleTree, Position p) {
        Position rascalCursorPos = Locations.toRascalPosition(file, p, columns);

        // Find all trees containing the cursor, in ascending order of size
        IList focusList = TreeSearch.computeFocusList(moduleTree, rascalCursorPos.getLine(), rascalCursorPos.getCharacter());
        List<String> sortNames = focusList.stream()
            .map(ITree.class::cast)
            .map(TreeAdapter::getProduction)
            .map(ProductionAdapter::getSortName)
            .collect(Collectors.toList());

        int qNameIdx = sortNames.indexOf("QualifiedName");
        if (qNameIdx != -1) {
            // Cursor is at a qualified name
            ITree qualifiedName = (ITree) focusList.get(qNameIdx);

            // If the qualified name is in a header, but not in module parameters or a syntax defintion, it is a full module path
            if (sortNames.contains("Header") && !(sortNames.contains("ModuleParameters") || sortNames.contains("SyntaxDefinition"))) {
                return qualifiedName;
            }

            // Since the cursor is not in a header, the qualified name consists of a declaration name on the right, and an optional module path prefix.
            IList names = TreeAdapter.getListASTArgs(TreeAdapter.getArg(qualifiedName, "names"));

            // Even if the cursor is on the module prefix, we steer towards renaming the declaration
            return (ITree) names.get(names.size() - 1);
        }

        switch (sortNames.get(0)) {
            case "Name": // intentional fall-through
            case "Nonterminal": // intentional fall-through
            case "NonterminalLabel": {
                // Return name location
                return (ITree) focusList.get(0);
            }
            default: return null;
        }
    }

    @Override
    public CompletableFuture<Either3<Range, PrepareRenameResult, PrepareRenameDefaultBehavior>> prepareRename(PrepareRenameParams params) {
        logger.debug("textDocument/prepareRename: {} at {}", params.getTextDocument(), params.getPosition());
        TextDocumentState file = getFile(params.getTextDocument());

        return file.getCurrentTreeAsync()
            .thenApply(Versioned::get)
            .handle((t, r) -> (t == null ? file.getMostRecentTree().get() : t))
            .thenApply(tr -> findQualifiedNameUnderCursor(file.getLocation(), tr, params.getPosition()))
            .thenApply(cur -> DocumentChanges.locationToRange(this, TreeAdapter.getLocation(cur)))
            .thenApply(Either3::forFirst);
    }

    @Override
    public CompletableFuture<WorkspaceEdit> rename(RenameParams params) {
        logger.debug("textDocument/rename: {} at {} to {}", params.getTextDocument(), params.getPosition(), params.getNewName());

        TextDocumentState file = getFile(params.getTextDocument());
        Set<ISourceLocation> workspaceFolders = workspaceService.workspaceFolders()
            .stream()
            .map(f -> Locations.toLoc(f.getUri()))
            .collect(Collectors.toSet());

        return file.getCurrentTreeAsync()
            .thenApply(Versioned::get)
            .handle((t, r) -> (t == null ? (file.getMostRecentTree().get()) : t))
            .thenApply(tr -> findQualifiedNameUnderCursor(file.getLocation(), tr, params.getPosition()))
            .thenCompose(cursor -> rascalServices.getRename(cursor, workspaceFolders, facts::getPathConfig, params.getNewName()).get())
            .thenApply(t -> DocumentChanges.translateDocumentChanges(this, t));
    }

    @Override
    public CompletableFuture<Hover> hover(HoverParams params) {
        logger.debug("textDocument/hover: {} at {}", params.getTextDocument(), params.getPosition());
        if (facts != null) {
            return facts.getSummary(Locations.toLoc(params.getTextDocument()))
                .handle((t, r) -> (t == null ? (new SummaryBridge()) : t))
                .thenApply(s -> s.getTypeName(params.getPosition()))
                .thenApply(n -> new Hover(new MarkupContent("plaintext", n)));
        }
        else {
            return CompletableFuture.completedFuture(null);
        }
    }

    @Override
    public CompletableFuture<List<FoldingRange>> foldingRange(FoldingRangeRequestParams params) {
        logger.debug("textDocument/foldingRange: {}", params.getTextDocument());
        TextDocumentState file = getFile(params.getTextDocument());
        return file.getCurrentTreeAsync().thenApply(Versioned::get).thenApplyAsync(FoldingRanges::getFoldingRanges)
            .exceptionally(e -> {
                logger.error("Tokenization failed", e);
                return new ArrayList<>();
            })
            .whenComplete((r, e) ->
                logger.trace("Folding regions success, reporting {} regions back", r == null ? 0 : r.size())
            );
    }

    @Override
    public void didRenameFiles(RenameFilesParams params, Set<ISourceLocation> workspaceFolders) {
        logger.debug("workspace/didRenameFiles: {}", params.getFiles());

        rascalServices.getModuleRenames(params.getFiles(), workspaceFolders, facts::getPathConfig, documents)
            .thenApply(edits -> DocumentChanges.translateDocumentChanges(this, edits))
            .thenCompose(docChanges -> client.applyEdit(new ApplyWorkspaceEditParams(docChanges)))
            .thenAccept(editResponse -> {
                if (!editResponse.isApplied()) {
                    throw new RuntimeException("Applying module rename failed" + (editResponse.getFailureReason() != null ? (": " + editResponse.getFailureReason()) : ""));
                }
            })
            .exceptionally(e -> {
                logger.catching(Level.ERROR, e.getCause());
                client.showMessage(new MessageParams(MessageType.Error, e.getCause().getMessage()));
                return null; // Return of type `Void` is unused, but required
            });
    }

    // Private utility methods

    private static <T> T last(List<T> l) {
        return l.get(l.size() - 1);
    }

    private TextDocumentState open(TextDocumentItem doc, long timestamp) {
        return documents.computeIfAbsent(Locations.toLoc(doc),
            l -> new TextDocumentState((loc, input) -> rascalServices.parseSourceFile(loc, input), l, doc.getVersion(), doc.getText(), timestamp));
    }

    private TextDocumentState getFile(TextDocumentIdentifier doc) {
        return getFile(Locations.toLoc(doc));
    }

    protected TextDocumentState getFile(ISourceLocation loc) {
        TextDocumentState file = documents.get(loc);
        if (file == null) {
            throw new ResponseErrorException(new ResponseError(-1, "Unknown file: " + loc, loc));
        }
        return file;
    }

    public void shutdown() {
        ownExecuter.shutdown();
    }

    private CompletableFuture<SemanticTokens> getSemanticTokens(TextDocumentIdentifier doc) {
        var specialCaseHighlighting = CompletableFuture.completedFuture(false);
        return getFile(doc).getCurrentTreeAsync()
                .thenApply(Versioned::get)
                .thenCombineAsync(specialCaseHighlighting, tokenizer::semanticTokensFull, ownExecuter)
                .exceptionally(e -> {
                    logger.error("Tokenization failed", e);
                    return new SemanticTokens(Collections.emptyList());
                })
                .whenComplete((r, e) ->
                    logger.trace("Semantic tokens success, reporting {} tokens back", r == null ? 0 : r.getData().size())
                );
    }

    @Override
    public CompletableFuture<SemanticTokens> semanticTokensFull(SemanticTokensParams params) {
        logger.debug("semanticTokensFull: {}", params.getTextDocument());
        return getSemanticTokens(params.getTextDocument());
    }

    @Override
    public CompletableFuture<Either<SemanticTokens, SemanticTokensDelta>> semanticTokensFullDelta(
            SemanticTokensDeltaParams params) {
        logger.debug("semanticTokensFullDelta: {}", params.getTextDocument());
        return getSemanticTokens(params.getTextDocument()).thenApply(Either::forLeft);
    }

    @Override
    public CompletableFuture<SemanticTokens> semanticTokensRange(SemanticTokensRangeParams params) {
        logger.debug("semanticTokensRange: {}", params.getTextDocument());
        return getSemanticTokens(params.getTextDocument());
    }

    @Override
    public void registerLanguage(LanguageParameter lang) {
        throw new UnsupportedOperationException("registering language is a feature of the language parametric server, not of the Rascal server");
    }

    @Override
    public void unregisterLanguage(LanguageParameter lang) {
        throw new UnsupportedOperationException("registering language is a feature of the language parametric server, not of the Rascal server");
    }

    @Override
    public CompletableFuture<List<? extends CodeLens>> codeLens(CodeLensParams params) {
        TextDocumentState f = getFile(params.getTextDocument());
        return f.getCurrentTreeAsync()
            .handle((r, e) -> {
                // fallback to tree if a parsing error occurred.
                if (r == null) {
                    r = f.getMostRecentTree();
                }
                if (r == null) {
                    throw new RuntimeException(e);
                }
                return r;
            })
            .thenApply(Versioned::get)
            .thenApplyAsync(rascalServices::locateCodeLenses, ownExecuter)
            .thenApply(List::stream)
            .thenApply(res -> res.map(this::makeRunCodeLens))
            .thenApply(s -> s.collect(Collectors.toList()))
            .exceptionally(e -> {
                logger.trace("Code lens failed", e);
                return null;
            })
            .thenApply(c -> c) // work around for compiler with generics
            ;
    }

    @Override
    public CompletableFuture<List<Either<Command, CodeAction>>> codeAction(CodeActionParams params) {
        logger.debug("codeAction: {}", params);

        var range = Locations.toRascalRange(params.getTextDocument(), params.getRange(), columns);
        var loc = Locations.toLoc(params.getTextDocument());


        // first we make a future stream for filtering out the "fixes" that were optionally sent along with earlier diagnostics
        // and which came back with the codeAction's list of relevant (in scope) diagnostics:
        // CompletableFuture<Stream<IValue>>
        CompletableFuture<Stream<IValue>> quickfixes
            = CodeActions.extractActionsFromDiagnostics(params, rascalServices::parseCodeActions);

        // here we dynamically ask the contributions for more actions,
        // based on the cursor position in the file and the current parse tree
        CompletableFuture<Stream<IValue>> codeActions = recoverExceptions(
            getFile(params.getTextDocument())
                .getCurrentTreeAsync()
                .thenApply(Versioned::get)
                .thenCompose((ITree tree) -> computeCodeActions(range.getStart().getLine(), range.getStart().getCharacter(), tree, facts.getPathConfig(loc)))
                .thenApply(IList::stream)
            , () -> Stream.<IValue>empty())
            ;

        // final merging the two streams of commmands, and their conversion to LSP Command data-type
        return CodeActions.mergeAndConvertCodeActions(this, "", RascalWorkspaceService.RASCAL_LANGUAGE, quickfixes, codeActions);
    }

    private CompletableFuture<IList> computeCodeActions(final int startLine, final int startColumn, ITree tree, PathConfig pcfg) {
        return CompletableFuture.<IList>supplyAsync(() -> TreeSearch.computeFocusList(tree, startLine, startColumn))
            .thenCompose(focus -> focus.isEmpty()
                ? CompletableFuture.completedFuture(focus /* an empty list */)
                : rascalServices.codeActions(focus, pcfg).get());
    }

    private CodeLens makeRunCodeLens(CodeLensSuggestion detected) {
        return new CodeLens(
            Locations.toRange(detected.getLine(), columns),
            new Command(detected.getShortName(), detected.getCommandName(), detected.getArguments()),
            null
        );
    }

    @Override
    public CompletableFuture<IValue> executeCommand(String extension, String command) {
        return rascalServices.executeCommand(command).get();
    }

    private static <T> CompletableFuture<T> recoverExceptions(CompletableFuture<T> future, Supplier<T> defaultValue) {
        return future
                .exceptionally(e -> {
                    logger.error("Operation failed with", e);
                    return defaultValue.get();
                });
    }

<<<<<<< HEAD
    @Override
    public boolean isManagingFile(ISourceLocation file) {
        return documents.containsKey(file.top());
    }

    @Override
    public TextDocumentState getDocumentState(ISourceLocation file) {
        return documents.get(file.top());
=======
    public @MonotonicNonNull FileFacts getFileFacts() {
        return facts;
>>>>>>> 2b10eee2
    }
}<|MERGE_RESOLUTION|>--- conflicted
+++ resolved
@@ -571,7 +571,6 @@
                 });
     }
 
-<<<<<<< HEAD
     @Override
     public boolean isManagingFile(ISourceLocation file) {
         return documents.containsKey(file.top());
@@ -580,9 +579,9 @@
     @Override
     public TextDocumentState getDocumentState(ISourceLocation file) {
         return documents.get(file.top());
-=======
+    }
+    
     public @MonotonicNonNull FileFacts getFileFacts() {
         return facts;
->>>>>>> 2b10eee2
     }
 }