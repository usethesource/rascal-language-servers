--- conflicted
+++ resolved
@@ -516,46 +516,17 @@
             .map(f -> Locations.toLoc(f.getUri()))
             .collect(Collectors.toSet());
 
-<<<<<<< HEAD
-        var rascalEdits = availableRascalServices().getModuleRenames(params.getFiles(), folders, availableFacts()::getPathConfig)
+        IList renames = params.getFiles().stream()
+            .map(r -> VF.tuple(URIUtil.assumeCorrectLocation(r.getOldUri()), URIUtil.assumeCorrectLocation(r.getNewUri())))
+            .collect(VF.listWriter());
+
+        var rascalEdits = availableRascalServices().getModuleRenames(renames, folders)
+            .get()
             .thenApply(res -> {
                 var edits = (IList) res.get(0);
                 var messages = (ISet) res.get(1);
                 showMessages(messages);
                 return edits;
-=======
-        IList renames = params.getFiles().stream()
-            .map(r -> VF.tuple(URIUtil.assumeCorrectLocation(r.getOldUri()), URIUtil.assumeCorrectLocation(r.getNewUri())))
-            .collect(VF.listWriter());
-
-        availableRascalServices().getModuleRenames(renames, folders)
-            .thenAccept(res -> {
-                var edits = (IList) res.get(0);
-                var messages = (ISet) res.get(1);
-                showMessages(messages);
-
-                if (edits.size() == 0) {
-                    return;
-                }
-
-                var changes = DocumentChanges.translateDocumentChanges(this, edits);
-                availableClient().applyEdit(new ApplyWorkspaceEditParams(changes, "Rename files")).thenAccept(editResponse -> {
-                    if (!editResponse.isApplied()) {
-                        throw new RuntimeException("Applying module rename failed" + (editResponse.getFailureReason() != null ? (": " + editResponse.getFailureReason()) : ""));
-                    }
-                });
-            })
-            .get()
-            .exceptionally(e -> {
-                var cause = e.getCause();
-                logger.catching(Level.ERROR, cause);
-                String message = "unkown error";
-                if (cause != null && cause.getMessage() != null) {
-                    message= cause.getMessage();
-                }
-                availableClient().showMessage(new MessageParams(MessageType.Error, message));
-                return null; // Return of type `Void` is unused, but required
->>>>>>> 79f85112
             });
 
         applyDocumentEdits("Module rename", rascalEdits, res -> {
