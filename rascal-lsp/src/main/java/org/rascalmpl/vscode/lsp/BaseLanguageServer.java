/*
 * Copyright (c) 2018-2025, NWO-I CWI and Swat.engineering
 * All rights reserved.
 *
 * Redistribution and use in source and binary forms, with or without
 * modification, are permitted provided that the following conditions are met:
 *
 * 1. Redistributions of source code must retain the above copyright notice,
 * this list of conditions and the following disclaimer.
 *
 * 2. Redistributions in binary form must reproduce the above copyright notice,
 * this list of conditions and the following disclaimer in the documentation
 * and/or other materials provided with the distribution.
 *
 * THIS SOFTWARE IS PROVIDED BY THE COPYRIGHT HOLDERS AND CONTRIBUTORS "AS IS"
 * AND ANY EXPRESS OR IMPLIED WARRANTIES, INCLUDING, BUT NOT LIMITED TO, THE
 * IMPLIED WARRANTIES OF MERCHANTABILITY AND FITNESS FOR A PARTICULAR PURPOSE
 * ARE DISCLAIMED. IN NO EVENT SHALL THE COPYRIGHT HOLDER OR CONTRIBUTORS BE
 * LIABLE FOR ANY DIRECT, INDIRECT, INCIDENTAL, SPECIAL, EXEMPLARY, OR
 * CONSEQUENTIAL DAMAGES (INCLUDING, BUT NOT LIMITED TO, PROCUREMENT OF
 * SUBSTITUTE GOODS OR SERVICES; LOSS OF USE, DATA, OR PROFITS; OR BUSINESS
 * INTERRUPTION) HOWEVER CAUSED AND ON ANY THEORY OF LIABILITY, WHETHER IN
 * CONTRACT, STRICT LIABILITY, OR TORT (INCLUDING NEGLIGENCE OR OTHERWISE)
 * ARISING IN ANY WAY OUT OF THE USE OF THIS SOFTWARE, EVEN IF ADVISED OF THE
 * POSSIBILITY OF SUCH DAMAGE.
 */
package org.rascalmpl.vscode.lsp;

import java.io.ByteArrayInputStream;
import java.io.File;
import java.io.IOException;
import java.io.InputStream;
import java.io.OutputStream;
import java.io.PrintStream;
import java.net.InetAddress;
import java.net.ServerSocket;
import java.net.Socket;
import java.net.URI;
import java.net.URISyntaxException;
import java.util.Properties;
import java.util.concurrent.CompletableFuture;
import java.util.concurrent.CompletionException;
import java.util.concurrent.ExecutionException;
import java.util.concurrent.ExecutorService;
import java.util.function.BiFunction;
import java.util.function.Function;

import org.apache.logging.log4j.LogManager;
import org.apache.logging.log4j.Logger;
import org.checkerframework.checker.nullness.qual.Nullable;
import org.eclipse.lsp4j.InitializeParams;
import org.eclipse.lsp4j.InitializeResult;
import org.eclipse.lsp4j.ServerCapabilities;
import org.eclipse.lsp4j.SetTraceParams;
import org.eclipse.lsp4j.WorkspaceFolder;
import org.eclipse.lsp4j.jsonrpc.Launcher;
import org.eclipse.lsp4j.jsonrpc.messages.Tuple.Two;
import org.eclipse.lsp4j.services.LanguageClient;
import org.eclipse.lsp4j.services.LanguageClientAware;
import org.eclipse.lsp4j.services.NotebookDocumentService;
import org.rascalmpl.interpreter.NullRascalMonitor;
import org.rascalmpl.library.lang.json.internal.JsonValueReader;
import org.rascalmpl.library.lang.json.internal.JsonValueWriter;
import org.rascalmpl.library.util.PathConfig;
import org.rascalmpl.library.util.PathConfig.RascalConfigMode;
import org.rascalmpl.shell.ShellEvaluatorFactory;
import org.rascalmpl.uri.URIResolverRegistry;
import org.rascalmpl.uri.URIUtil;
import org.rascalmpl.values.IRascalValueFactory;
import org.rascalmpl.vscode.lsp.terminal.ITerminalIDEServer.LanguageParameter;
import org.rascalmpl.vscode.lsp.uri.ProjectURIResolver;
import org.rascalmpl.vscode.lsp.uri.TargetURIResolver;
import org.rascalmpl.vscode.lsp.uri.jsonrpc.impl.VSCodeVFSClient;
import org.rascalmpl.vscode.lsp.uri.jsonrpc.messages.PathConfigParameter;
import org.rascalmpl.vscode.lsp.uri.jsonrpc.messages.VFSRegister;
import com.google.gson.GsonBuilder;
import com.google.gson.TypeAdapter;
import com.google.gson.stream.JsonReader;
import com.google.gson.stream.JsonWriter;
import io.usethesource.vallang.IList;
import io.usethesource.vallang.ISourceLocation;
import io.usethesource.vallang.IValue;
import io.usethesource.vallang.type.TypeFactory;
import io.usethesource.vallang.type.TypeStore;

/**
* The main language server class for Rascal is build on top of the Eclipse lsp4j library
*/
@SuppressWarnings("java:S106") // we are using system.in/system.out correctly in this class
public abstract class BaseLanguageServer {
    private static final @Nullable PrintStream capturedOut;
    private static final @Nullable InputStream capturedIn;
    private static final boolean DEPLOY_MODE;

    static {
        DEPLOY_MODE = System.getProperty("rascal.lsp.deploy", "false").equalsIgnoreCase("true");
        if (DEPLOY_MODE){
            // we redirect system.out & system.in so that we can use them exclusively for lsp
            capturedIn = System.in;
            capturedOut = System.out;
            System.setIn(new ByteArrayInputStream(new byte[0]));
            System.setOut(new PrintStream(System.err, false)); // wrap stderr with a non flushing stream as that is how std.out normally works
        }
        else {
            capturedIn = null;
            capturedOut = null;
        }
        System.setProperty("java.util.logging.manager", "org.apache.logging.log4j.jul.LogManager");
    }

    // hide implicit constructor
    protected BaseLanguageServer() {}

    private static final Logger logger = LogManager.getLogger(BaseLanguageServer.class);

    private static Launcher<IBaseLanguageClient> constructLSPClient(Socket client, ActualLanguageServer server)
        throws IOException {
        client.setTcpNoDelay(true);
        return constructLSPClient(client.getInputStream(), client.getOutputStream(), server);
    }

    private static Launcher<IBaseLanguageClient> constructLSPClient(InputStream in, OutputStream out, ActualLanguageServer server) {
        Launcher<IBaseLanguageClient> clientLauncher = new Launcher.Builder<IBaseLanguageClient>()
            .setLocalService(server)
            .setRemoteInterface(IBaseLanguageClient.class)
            .setInput(in)
            .setOutput(out)
            .configureGson(BaseLanguageServer::configureGson)
            .create();

        server.connect(clientLauncher.getRemoteProxy());

        return clientLauncher;
    }

    private static void configureGson(GsonBuilder builder) {
        JsonValueWriter writer = new JsonValueWriter();
        JsonValueReader reader = new JsonValueReader(IRascalValueFactory.getInstance(), new TypeStore(), new NullRascalMonitor(), null);
        writer.setDatesAsInt(true);

        builder.registerTypeHierarchyAdapter(IValue.class, new TypeAdapter<IValue>() {
            @Override
            public IValue read(JsonReader source) throws IOException {
                return reader.read(source, TypeFactory.getInstance().valueType());
            }

            @Override
            public void write(JsonWriter target, IValue value) throws IOException {
                writer.write(target, value);
            }
        });
    }

    @SuppressWarnings({"java:S2189", "java:S106"})
    public static void startLanguageServer(ExecutorService threadPool, Function<ExecutorService, IBaseTextDocumentService> docServiceProvider, BiFunction<ExecutorService, IBaseTextDocumentService, BaseWorkspaceService> workspaceServiceProvider, int portNumber) {
        logger.info("Starting Rascal Language Server: {}", getVersion());

        if (DEPLOY_MODE) {
            var docService = docServiceProvider.apply(threadPool);
            var wsService = workspaceServiceProvider.apply(threadPool, docService);
            docService.pair(wsService);
            startLSP(constructLSPClient(capturedIn, capturedOut, new ActualLanguageServer(() -> System.exit(0), docService, wsService)));
        }
        else {
            try (ServerSocket serverSocket = new ServerSocket(portNumber, 0, InetAddress.getByName("127.0.0.1"))) {
                logger.info("Rascal LSP server listens on port number: {}", portNumber);
                while (true) {
                    var docService = docServiceProvider.apply(threadPool);
                    var wsService = workspaceServiceProvider.apply(threadPool, docService);
                    docService.pair(wsService);
                    startLSP(constructLSPClient(serverSocket.accept(), new ActualLanguageServer(() -> {}, docService, wsService)));
                }
            } catch (IOException e) {
                logger.fatal("Failure to start TCP server", e);
            }
        }
    }

    private static String getVersion() {
        try (InputStream prop = ActualLanguageServer.class.getClassLoader().getResourceAsStream("project.properties")) {
            Properties properties = new Properties();
            properties.load(prop);
            return properties.getProperty("rascal.lsp.version", "unknown") + " at "
                + properties.getProperty("rascal.lsp.build.timestamp", "unknown");
        }
        catch (IOException e) {
            logger.debug("Cannot find lsp version", e);
            return "unknown";
        }
    }

    private static void startLSP(Launcher<IBaseLanguageClient> server) {
        try {
            server.startListening().get();
        } catch (InterruptedException e) {
            logger.trace("Interrupted server", e);
            Thread.currentThread().interrupt();
        } catch (ExecutionException e) {
            logger.fatal("Unexpected exception", e.getCause());
            if (DEPLOY_MODE) {
                System.exit(1);
            }
        } catch (Throwable e) {
            logger.fatal("Unexpected exception", e);
            if (DEPLOY_MODE) {
                System.exit(1);
            }
        }
    }
    private static class ActualLanguageServer  implements IBaseLanguageServerExtensions, LanguageClientAware {
        static final Logger logger = LogManager.getLogger(ActualLanguageServer.class);
        private static final URIResolverRegistry reg = URIResolverRegistry.getInstance();
        private final IBaseTextDocumentService lspDocumentService;
        private final BaseWorkspaceService lspWorkspaceService;
        private final Runnable onExit;
        private IDEServicesConfiguration ideServicesConfiguration;

        private ActualLanguageServer(Runnable onExit, IBaseTextDocumentService lspDocumentService, BaseWorkspaceService lspWorkspaceService) {
            this.onExit = onExit;
            this.lspDocumentService = lspDocumentService;
            this.lspWorkspaceService = lspWorkspaceService;
            reg.registerLogical(new ProjectURIResolver(this::resolveProjectLocation));
            reg.registerLogical(new TargetURIResolver(this::resolveProjectLocation));
        }

        private ISourceLocation resolveProjectLocation(ISourceLocation loc) {
            try {
                for (WorkspaceFolder folder : lspWorkspaceService.workspaceFolders()) {
                    if (folder.getName().equals(loc.getAuthority())) {
                        ISourceLocation root = URIUtil.createFromURI(folder.getUri());
                        return URIUtil.getChildLocation(root, loc.getPath());
                    }
                }

                return loc;
            }
            catch (URISyntaxException e) {
                logger.catching(e);
                return loc;
            }
        }

        @Override
        public CompletableFuture<IDEServicesConfiguration> supplyIDEServicesConfiguration() {
            if (ideServicesConfiguration != null) {
                return CompletableFuture.completedFuture(ideServicesConfiguration);
            }

            throw new RuntimeException("no IDEServicesConfiguration is set?");
        }

        private static String[] classLoaderFiles(IList source) {
            return source.stream()
                .map(ISourceLocation.class::cast)
                .filter(e -> e.getScheme().equals("file"))
                .map(e -> e.getPath())
                .toArray(String[]::new);
        }

        @Override
        public CompletableFuture<String[]> supplyProjectCompilationClasspath(URIParameter projectFolder) {
            return CompletableFuture.supplyAsync(() -> {
                try {
                    if (projectFolder.getUri() == null) {
                        return classLoaderFiles(IRascalValueFactory.getInstance().list(PathConfig.resolveCurrentRascalRuntimeJar()));
                    }

                    PathConfig pcfg = findPathConfig(projectFolder.getLocation(), RascalConfigMode.COMPILER);
                    return classLoaderFiles(pcfg.getLibsAndTarget());
                }
                catch (IOException | URISyntaxException e) {
                    logger.catching(e);
                    throw new CompletionException(e);
                }
            });
        }

        private static PathConfig findPathConfig(ISourceLocation path, RascalConfigMode mode) throws IOException {
            if (!reg.isDirectory(path)) {
                path = URIUtil.getParentLocation(path);
            }

            ISourceLocation projectDir = ShellEvaluatorFactory.inferProjectRoot(new File(path.getPath()));
            if (projectDir == null) {
                throw new IOException("Project of file |" + path.toString() + "| is missing a `META-INF/RASCAL.MF` file!");
            }
            return PathConfig.fromSourceProjectRascalManifest(projectDir, mode);
        }

        private static URI[] toURIArray(IList src) {
            return src.stream()
                .map(ISourceLocation.class::cast)
                .map(ISourceLocation::getURI)
                .toArray(URI[]::new);
        }

        @Override
        public CompletableFuture<Two<String, URI[]>[]> supplyPathConfig(PathConfigParameter projectFolder) {
            return CompletableFuture.supplyAsync(() -> {
                try {
                    // TODO: why are we not communicating the JSON representation of the PathConfig constructor?
                    var pcfg = PathConfig.fromSourceProjectMemberRascalManifest(projectFolder.getLocation(), projectFolder.getMode().mapConfigMode());
                    @SuppressWarnings("unchecked")
<<<<<<< HEAD
                    Two<String, URI[]>[] result = new Two[2];
=======
                    Two<String, URI[]>[] result = new Two[4];
>>>>>>> 644888ee
                    result[0] = new Two<>("Sources", toURIArray(pcfg.getSrcs()));
                    result[1] = new Two<>("Libraries", toURIArray(pcfg.getLibs()));
                    return result;
                } catch (IOException | URISyntaxException e) {
                    logger.catching(e);
                    throw new CompletionException(e);
                }
            });
        }

        @Override
        public CompletableFuture<Void> sendRegisterLanguage(LanguageParameter lang) {
            return CompletableFuture.runAsync(() -> lspDocumentService.registerLanguage(lang));
        }
        @Override
        public CompletableFuture<Void> sendUnregisterLanguage(LanguageParameter lang) {
            return CompletableFuture.runAsync(() -> lspDocumentService.unregisterLanguage(lang));
        }

        @Override
        public CompletableFuture<InitializeResult> initialize(InitializeParams params) {
            logger.info("LSP connection started (connected to {} version {})", params.getClientInfo().getName(), params.getClientInfo().getVersion());
            logger.debug("LSP client capabilities: {}", params.getCapabilities());
            final InitializeResult initializeResult = new InitializeResult(new ServerCapabilities());
            lspDocumentService.initializeServerCapabilities(initializeResult.getCapabilities());
            lspWorkspaceService.initialize(params.getCapabilities(), params.getWorkspaceFolders(), initializeResult.getCapabilities());
            logger.debug("Initialized LSP connection with capabilities: {}", initializeResult);

            return CompletableFuture.completedFuture(initializeResult);
        }

        @Override
        public CompletableFuture<Object> shutdown() {
            lspDocumentService.shutdown();
            return CompletableFuture.completedFuture(null);
        }

        @Override
        public void exit() {
            onExit.run();
        }

        @Override
        public IBaseTextDocumentService getTextDocumentService() {
            return lspDocumentService;
        }

        @Override
        public BaseWorkspaceService getWorkspaceService() {
            return lspWorkspaceService;
        }

        @Override
        public NotebookDocumentService getNotebookDocumentService() {
            return null; // can be removed after lsp4j v0.16.0 is released (https://github.com/eclipse/lsp4j/issues/658)
        }

        @Override
        public void setTrace(SetTraceParams params) {
            logger.trace("Got trace request: {}", params);
            // TODO: handle this trace level
        }

        @Override
        public void connect(LanguageClient client) {
            var actualClient = (IBaseLanguageClient) client;
            this.ideServicesConfiguration = IDEServicesThread.startIDEServices(actualClient, lspDocumentService, lspWorkspaceService);
            lspDocumentService.connect(actualClient);
            lspWorkspaceService.connect(actualClient);
        }

        @Override
        public void registerVFS(VFSRegister registration) {
            VSCodeVFSClient.buildAndRegister(registration.getPort());
        }
    }
}<|MERGE_RESOLUTION|>--- conflicted
+++ resolved
@@ -301,11 +301,7 @@
                     // TODO: why are we not communicating the JSON representation of the PathConfig constructor?
                     var pcfg = PathConfig.fromSourceProjectMemberRascalManifest(projectFolder.getLocation(), projectFolder.getMode().mapConfigMode());
                     @SuppressWarnings("unchecked")
-<<<<<<< HEAD
                     Two<String, URI[]>[] result = new Two[2];
-=======
-                    Two<String, URI[]>[] result = new Two[4];
->>>>>>> 644888ee
                     result[0] = new Two<>("Sources", toURIArray(pcfg.getSrcs()));
                     result[1] = new Two<>("Libraries", toURIArray(pcfg.getLibs()));
                     return result;
