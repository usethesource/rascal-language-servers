--- conflicted
+++ resolved
@@ -107,13 +107,6 @@
         return wsEdit;
     }
 
-<<<<<<< HEAD
-    static List<TextEdit> translateTextEdits(final IBaseTextDocumentService docService, IList edits) {
-        return translateTextEdits(docService, edits, new HashMap<String, ChangeAnnotation>());
-    }
-
-    private static List<TextEdit> translateTextEdits(final IBaseTextDocumentService docService, IList edits, Map<String, ChangeAnnotation> changeAnnotations) {
-=======
     private static boolean hasAnnotation(IWithKeywordParameters<? extends IConstructor> cons) {
         return cons.hasParameter(RascalADTs.TextEditFields.LABEL)
             || cons.hasParameter(RascalADTs.TextEditFields.DESCRIPTION)
@@ -148,8 +141,11 @@
         return key;
     }
 
+    public static List<TextEdit> translateTextEdits(IList edits, final ColumnMaps columns) {
+        return translateTextEdits(edits, null, columns, new HashMap<>());
+    }
+
     private static List<TextEdit> translateTextEdits(IList edits, @Nullable String parentAnno, final ColumnMaps columns, Map<String, ChangeAnnotation> changeAnnotations) {
->>>>>>> d7e23244
         return edits.stream()
             .map(IConstructor.class::cast)
             .map(c -> {
