--- conflicted
+++ resolved
@@ -97,12 +97,8 @@
         try {
             logger.debug("Loading parser {} at {}", reifiedType, spec.getParserLocation());
             // this hides all the loading and instantiation details of Rascal-generated parsers
-<<<<<<< HEAD
             var parser = vf.loadParser(reifiedType, spec.getParserLocation(), VF.bool(spec.getAllowAmbiguity()), VF.integer(spec.getMaxAmbDepth()),
                 VF.bool(spec.getAllowRecovery()), VF.integer(spec.getMaxRecoveryAttempts()), VF.integer(spec.getMaxRecoveryTokens()), VF.bool(false), VF.bool(false), vf.set());
-=======
-            var parser = vf.loadParser(reifiedType, spec.getParserLocation(), VF.bool(spec.getAllowAmbiguity()), VF.integer(2), VF.bool(false), VF.bool(false), VF.bool(false), vf.set());
->>>>>>> f7eabb16
             logger.debug("Got parser: {}", parser);
             return Either.forLeft(parser);
         }
