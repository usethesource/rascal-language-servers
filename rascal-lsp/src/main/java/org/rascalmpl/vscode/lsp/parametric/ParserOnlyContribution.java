--- conflicted
+++ resolved
@@ -255,16 +255,17 @@
     }
 
     @Override
-<<<<<<< HEAD
     public CompletableFuture<Boolean> hasRename() {
         return CompletableFuture.completedFuture(false);
     }
 
     @Override
     public CompletableFuture<Boolean> hasDidRenameFiles() {
-=======
+        return CompletableFuture.completedFuture(false);
+    }
+
+    @Override
     public CompletableFuture<Boolean> hasSelectionRange() {
->>>>>>> 228b8415
         return CompletableFuture.completedFuture(false);
     }
 
