/*
 * Copyright (c) 2018-2023, NWO-I CWI and Swat.engineering
 * All rights reserved.
 *
 * Redistribution and use in source and binary forms, with or without
 * modification, are permitted provided that the following conditions are met:
 *
 * 1. Redistributions of source code must retain the above copyright notice,
 * this list of conditions and the following disclaimer.
 *
 * 2. Redistributions in binary form must reproduce the above copyright notice,
 * this list of conditions and the following disclaimer in the documentation
 * and/or other materials provided with the distribution.
 *
 * THIS SOFTWARE IS PROVIDED BY THE COPYRIGHT HOLDERS AND CONTRIBUTORS "AS IS"
 * AND ANY EXPRESS OR IMPLIED WARRANTIES, INCLUDING, BUT NOT LIMITED TO, THE
 * IMPLIED WARRANTIES OF MERCHANTABILITY AND FITNESS FOR A PARTICULAR PURPOSE
 * ARE DISCLAIMED. IN NO EVENT SHALL THE COPYRIGHT HOLDER OR CONTRIBUTORS BE
 * LIABLE FOR ANY DIRECT, INDIRECT, INCIDENTAL, SPECIAL, EXEMPLARY, OR
 * CONSEQUENTIAL DAMAGES (INCLUDING, BUT NOT LIMITED TO, PROCUREMENT OF
 * SUBSTITUTE GOODS OR SERVICES; LOSS OF USE, DATA, OR PROFITS; OR BUSINESS
 * INTERRUPTION) HOWEVER CAUSED AND ON ANY THEORY OF LIABILITY, WHETHER IN
 * CONTRACT, STRICT LIABILITY, OR TORT (INCLUDING NEGLIGENCE OR OTHERWISE)
 * ARISING IN ANY WAY OUT OF THE USE OF THIS SOFTWARE, EVEN IF ADVISED OF THE
 * POSSIBILITY OF SUCH DAMAGE.
 */
package org.rascalmpl.vscode.lsp.parametric;

import java.io.IOException;
import java.io.InputStream;
import java.io.OutputStream;
import java.util.concurrent.CompletableFuture;
import org.apache.logging.log4j.LogManager;
import org.apache.logging.log4j.Logger;
import org.checkerframework.checker.nullness.qual.Nullable;
import org.eclipse.lsp4j.jsonrpc.messages.Either;
import org.rascalmpl.interpreter.Evaluator;
import org.rascalmpl.interpreter.NullRascalMonitor;
import org.rascalmpl.interpreter.env.GlobalEnvironment;
import org.rascalmpl.interpreter.env.ModuleEnvironment;
import org.rascalmpl.values.IRascalValueFactory;
import org.rascalmpl.values.RascalFunctionValueFactory;
import org.rascalmpl.values.RascalValueFactory;
import org.rascalmpl.values.functions.IFunction;
import org.rascalmpl.values.parsetrees.ITree;
import org.rascalmpl.vscode.lsp.terminal.ITerminalIDEServer.ParserSpecification;
import org.rascalmpl.vscode.lsp.util.concurrent.InterruptibleFuture;
import io.usethesource.vallang.IConstructor;
import io.usethesource.vallang.IList;
import io.usethesource.vallang.ISet;
import io.usethesource.vallang.ISourceLocation;
import io.usethesource.vallang.IValue;
import io.usethesource.vallang.IValueFactory;
import io.usethesource.vallang.exceptions.FactTypeUseException;

public class ParserOnlyContribution implements ILanguageContributions {
    private static final Logger logger = LogManager.getLogger(ParserOnlyContribution.class);
    private static final IValueFactory VF = IRascalValueFactory.getInstance();
    private final String name;
    private final @Nullable Exception loadingParserError;
    private final @Nullable IFunction parser;

    public ParserOnlyContribution(String name, ParserSpecification spec) {
        this.name = name;

        // we use an entry and a single initialization function to make sure that parser and loadingParserError can be `final`:
        Either<IFunction,Exception> result = loadParser(spec);
        this.parser = result.getLeft();
        this.loadingParserError = result.getRight();
    }

    @Override
    public String getName() {
        return name;
    }

    @Override
    public CompletableFuture<ITree> parseSourceFile(ISourceLocation loc, String input) {
        if (loadingParserError != null || parser == null) {
            return CompletableFuture.failedFuture(new RuntimeException("Parser function did not load", loadingParserError));
        }

        return CompletableFuture.supplyAsync(() -> parser.call(VF.string(input), loc));
    }

    private static Either<IFunction, Exception> loadParser(ParserSpecification spec) {
        // the next two object are scaffolding. we only need them temporarily, and they will not be used by the returned IFunction if the (internal) _call_ methods are not used from ICallableValue.
        GlobalEnvironment unusedHeap = new GlobalEnvironment();
<<<<<<< HEAD
        Evaluator unusedEvaluator = new Evaluator(VF, InputStream.nullInputStream(), OutputStream.nullOutputStream(), OutputStream.nullOutputStream(), null, new ModuleEnvironment("***unused***", unusedHeap), unusedHeap);
=======
        Evaluator unusedEvaluator = new Evaluator(VF, InputStream.nullInputStream(), OutputStream.nullOutputStream(), OutputStream.nullOutputStream(), new NullRascalMonitor(), new ModuleEnvironment("***unused***", unusedHeap), unusedHeap);
>>>>>>> f09f8316
        // this is what we are after: a factory that can load back parsers.
        IRascalValueFactory vf = new RascalFunctionValueFactory(unusedEvaluator /*can not be null unfortunately*/);
        IConstructor reifiedType = makeReifiedType(spec, vf);

        try {
            logger.debug("Loading parser {} at {}", reifiedType, spec.getParserLocation());
            // this hides all the loading and instantiation details of Rascal-generated parsers
            var parser = vf.loadParser(reifiedType, spec.getParserLocation(), VF.bool(spec.getAllowAmbiguity()), VF.bool(false), VF.bool(false), vf.set());
            logger.debug("Got parser: {}", parser);
            return Either.forLeft(parser);
        }
        catch (IOException | ClassNotFoundException | FactTypeUseException e) {
            logger.catching(e);
            return Either.forRight(e);
        }

    }

    /** convert a non-terminal name into a proper reified type */
    private static IConstructor makeReifiedType(ParserSpecification spec, IRascalValueFactory vf) {
        String nt = spec.getNonTerminalName();
        IConstructor symbol = vf.constructor(RascalValueFactory.Symbol_Sort, VF.string(nt));
        symbol = spec.getNonTerminalIsStart() ? vf.constructor(RascalValueFactory.Symbol_Start, symbol) : symbol;
        return vf.reifiedType(symbol, vf.map());
    }

    @Override
    public InterruptibleFuture<IList> outline(ITree input) {
        return InterruptibleFuture.completedFuture(VF.list());
    }

    @Override
    public InterruptibleFuture<IConstructor> analyze(ISourceLocation loc, ITree input) {
        return InterruptibleFuture.completedFuture(EmptySummary.newInstance(loc));
    }

    @Override
    public InterruptibleFuture<IConstructor> build(ISourceLocation loc, ITree input) {
        return InterruptibleFuture.completedFuture(EmptySummary.newInstance(loc));
    }

    @Override
    public InterruptibleFuture<ISet> lenses(ITree input) {
        return InterruptibleFuture.completedFuture(VF.set());
    }

    @Override
    public InterruptibleFuture<@Nullable IValue> executeCommand(String command) {
        return InterruptibleFuture.completedFuture(VF.bool(false));
    }

    @Override
    public InterruptibleFuture<IList> inlayHint(@Nullable ITree input) {
        return InterruptibleFuture.completedFuture(VF.list());
    }

    @Override
    public InterruptibleFuture<ISet> documentation(ISourceLocation loc, ITree input, ITree cursor) {
        return InterruptibleFuture.completedFuture(VF.set());
    }

    @Override
    public InterruptibleFuture<ISet> definitions(ISourceLocation loc, ITree input, ITree cursor) {
        return InterruptibleFuture.completedFuture(VF.set());
    }

    @Override
    public InterruptibleFuture<ISet> references(ISourceLocation loc, ITree input, ITree cursor) {
        return InterruptibleFuture.completedFuture(VF.set());
    }

    @Override
    public InterruptibleFuture<ISet> implementations(ISourceLocation loc, ITree input, ITree cursor) {
        return InterruptibleFuture.completedFuture(VF.set());
    }

    @Override
    public CompletableFuture<Boolean> hasDocumenter() {
        return CompletableFuture.completedFuture(false);
    }

    @Override
    public CompletableFuture<Boolean> hasDefiner() {
        return CompletableFuture.completedFuture(false);
    }

    @Override
    public CompletableFuture<Boolean> hasReferrer() {
        return CompletableFuture.completedFuture(false);
    }

    @Override
    public CompletableFuture<Boolean> hasImplementer() {
        return CompletableFuture.completedFuture(false);
    }

    @Override
    public CompletableFuture<Boolean> hasOutliner() {
        return CompletableFuture.completedFuture(false);
    }

    @Override
    public CompletableFuture<Boolean> hasAnalyzer() {
        return CompletableFuture.completedFuture(false);
    }

    @Override
    public CompletableFuture<Boolean> hasBuilder() {
        return CompletableFuture.completedFuture(false);
    }

    @Override
    public CompletableFuture<Boolean> hasLensDetector() {
        return CompletableFuture.completedFuture(false);
    }

    @Override
    public CompletableFuture<Boolean> hasCommandExecutor() {
        return CompletableFuture.completedFuture(false);
    }

    @Override
    public CompletableFuture<Boolean> hasInlayHinter() {
        return CompletableFuture.completedFuture(false);
    }

    @Override
    public CompletableFuture<SummaryConfig> getAnalyzerSummaryConfig() {
        return CompletableFuture.completedFuture(SummaryConfig.FALSY);
    }

    @Override
    public CompletableFuture<SummaryConfig> getBuilderSummaryConfig() {
        return CompletableFuture.completedFuture(SummaryConfig.FALSY);
    }

    @Override
    public CompletableFuture<SummaryConfig> getOndemandSummaryConfig() {
        return CompletableFuture.completedFuture(SummaryConfig.FALSY);
    }

}<|MERGE_RESOLUTION|>--- conflicted
+++ resolved
@@ -86,11 +86,7 @@
     private static Either<IFunction, Exception> loadParser(ParserSpecification spec) {
         // the next two object are scaffolding. we only need them temporarily, and they will not be used by the returned IFunction if the (internal) _call_ methods are not used from ICallableValue.
         GlobalEnvironment unusedHeap = new GlobalEnvironment();
-<<<<<<< HEAD
-        Evaluator unusedEvaluator = new Evaluator(VF, InputStream.nullInputStream(), OutputStream.nullOutputStream(), OutputStream.nullOutputStream(), null, new ModuleEnvironment("***unused***", unusedHeap), unusedHeap);
-=======
         Evaluator unusedEvaluator = new Evaluator(VF, InputStream.nullInputStream(), OutputStream.nullOutputStream(), OutputStream.nullOutputStream(), new NullRascalMonitor(), new ModuleEnvironment("***unused***", unusedHeap), unusedHeap);
->>>>>>> f09f8316
         // this is what we are after: a factory that can load back parsers.
         IRascalValueFactory vf = new RascalFunctionValueFactory(unusedEvaluator /*can not be null unfortunately*/);
         IConstructor reifiedType = makeReifiedType(spec, vf);
