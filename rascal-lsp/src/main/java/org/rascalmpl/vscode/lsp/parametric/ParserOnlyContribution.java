--- conflicted
+++ resolved
@@ -47,12 +47,6 @@
 import org.rascalmpl.vscode.lsp.util.concurrent.CompletableFutureUtils;
 
 import io.usethesource.vallang.IConstructor;
-<<<<<<< HEAD
-import io.usethesource.vallang.IInteger;
-import io.usethesource.vallang.IList;
-import io.usethesource.vallang.ISet;
-=======
->>>>>>> d7e23244
 import io.usethesource.vallang.ISourceLocation;
 import io.usethesource.vallang.IValueFactory;
 import io.usethesource.vallang.exceptions.FactTypeUseException;
@@ -117,174 +111,6 @@
     }
 
     @Override
-<<<<<<< HEAD
-    public InterruptibleFuture<IList> documentSymbol(ITree input) {
-        return InterruptibleFuture.completedFuture(VF.list());
-    }
-
-    @Override
-    public InterruptibleFuture<IConstructor> analysis(ISourceLocation loc, ITree input) {
-        return InterruptibleFuture.completedFuture(EmptySummary.newInstance(loc));
-    }
-
-    @Override
-    public InterruptibleFuture<IConstructor> build(ISourceLocation loc, ITree input) {
-        return InterruptibleFuture.completedFuture(EmptySummary.newInstance(loc));
-    }
-
-    @Override
-    public InterruptibleFuture<IList> codeLens(ITree input) {
-        return InterruptibleFuture.completedFuture(VF.list());
-    }
-
-    @Override
-    public InterruptibleFuture<IValue> execution(String command) {
-        return InterruptibleFuture.completedFuture(VF.bool(false));
-    }
-
-    @Override
-    public CompletableFuture<IList> parseCodeActions(String commands) {
-        return CompletableFuture.completedFuture(VF.list());
-    }
-
-    @Override
-    public InterruptibleFuture<IList> inlayHint(ITree input) {
-        return InterruptibleFuture.completedFuture(VF.list());
-    }
-
-    @Override
-    public InterruptibleFuture<ISourceLocation> prepareRename(IList focus) {
-        return InterruptibleFuture.completedFuture(URIUtil.unknownLocation());
-    }
-
-    @Override
-    public InterruptibleFuture<ITuple> rename(IList focus, String name) {
-        return InterruptibleFuture.completedFuture(VF.tuple(VF.list(), VF.list()));
-    }
-
-    @Override
-    public InterruptibleFuture<ITuple> didRenameFiles(IList fileRenames) {
-        return InterruptibleFuture.completedFuture(VF.tuple(VF.list(), VF.list()));
-    }
-
-    @Override
-    public InterruptibleFuture<ISet> hover(IList focus) {
-        return InterruptibleFuture.completedFuture(VF.set());
-    }
-
-    @Override
-    public InterruptibleFuture<ISet> definition(IList focus) {
-        return InterruptibleFuture.completedFuture(VF.set());
-    }
-
-    @Override
-    public InterruptibleFuture<ISet> references(IList focus) {
-        return InterruptibleFuture.completedFuture(VF.set());
-    }
-
-    @Override
-    public InterruptibleFuture<IList> codeAction(IList focus) {
-        return InterruptibleFuture.completedFuture(VF.list());
-    }
-
-    @Override
-    public InterruptibleFuture<ISet> implementation(IList focus) {
-        return InterruptibleFuture.completedFuture(VF.set());
-    }
-
-    @Override
-    public InterruptibleFuture<IList> selectionRange(IList focus) {
-        return InterruptibleFuture.completedFuture(VF.list());
-    }
-
-    @Override
-    public InterruptibleFuture<IList> completion(IList focus, IInteger cursorOffset, IConstructor trigger) {
-        return InterruptibleFuture.completedFuture(VF.list());
-    }
-
-    @Override
-    public CompletableFuture<IList> completionTriggerCharacters() {
-        return CompletableFuture.completedFuture(VF.list());
-    }
-
-    @Override
-    public CompletableFuture<Boolean> hasHover() {
-        return CompletableFuture.completedFuture(false);
-    }
-
-    @Override
-    public CompletableFuture<Boolean> hasDefinition() {
-        return CompletableFuture.completedFuture(false);
-    }
-
-    @Override
-    public CompletableFuture<Boolean> hasReferences() {
-        return CompletableFuture.completedFuture(false);
-    }
-
-    @Override
-    public CompletableFuture<Boolean> hasImplementation() {
-        return CompletableFuture.completedFuture(false);
-    }
-
-    @Override
-    public CompletableFuture<Boolean> hasDocumentSymbol() {
-        return CompletableFuture.completedFuture(false);
-    }
-
-    @Override
-    public CompletableFuture<Boolean> hasAnalysis() {
-        return CompletableFuture.completedFuture(false);
-    }
-
-    @Override
-    public CompletableFuture<Boolean> hasBuild() {
-        return CompletableFuture.completedFuture(false);
-    }
-
-    @Override
-    public CompletableFuture<Boolean> hasCodeAction() {
-        return CompletableFuture.completedFuture(false);
-    }
-
-    @Override
-    public CompletableFuture<Boolean> hasCodeLens() {
-        return CompletableFuture.completedFuture(false);
-    }
-
-    @Override
-    public CompletableFuture<Boolean> hasExecution() {
-        return CompletableFuture.completedFuture(false);
-    }
-
-    @Override
-    public CompletableFuture<Boolean> hasInlayHint() {
-        return CompletableFuture.completedFuture(false);
-    }
-
-    @Override
-    public CompletableFuture<Boolean> hasRename() {
-        return CompletableFuture.completedFuture(false);
-    }
-
-    @Override
-    public CompletableFuture<Boolean> hasDidRenameFiles() {
-        return CompletableFuture.completedFuture(false);
-    }
-
-    @Override
-    public CompletableFuture<Boolean> hasSelectionRange() {
-        return CompletableFuture.completedFuture(false);
-    }
-
-    @Override
-    public CompletableFuture<Boolean> hasCompletion() {
-        return CompletableFuture.completedFuture(false);
-    }
-
-    @Override
-=======
->>>>>>> d7e23244
     public CompletableFuture<Boolean> specialCaseHighlighting() {
         return specialCaseHighlighting;
     }
