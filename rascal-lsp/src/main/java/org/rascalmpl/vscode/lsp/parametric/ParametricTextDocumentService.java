--- conflicted
+++ resolved
@@ -887,7 +887,6 @@
     }
 
     @Override
-<<<<<<< HEAD
     public void projectAdded(String name, String uri) {
     }
 
@@ -896,10 +895,7 @@
     }
 
     @Override
-    public CompletableFuture<IValue> executeCommand(String languageName, String command) {
-=======
     public CompletableFuture<@Nullable IValue> executeCommand(String languageName, String command) {
->>>>>>> ad8c4000
         ILanguageContributions contribs = contributions.get(languageName);
 
         if (contribs != null) {
