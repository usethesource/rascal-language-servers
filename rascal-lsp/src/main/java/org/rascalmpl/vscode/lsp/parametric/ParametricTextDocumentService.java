/*
 * Copyright (c) 2018-2025, NWO-I CWI and Swat.engineering
 * All rights reserved.
 *
 * Redistribution and use in source and binary forms, with or without
 * modification, are permitted provided that the following conditions are met:
 *
 * 1. Redistributions of source code must retain the above copyright notice,
 * this list of conditions and the following disclaimer.
 *
 * 2. Redistributions in binary form must reproduce the above copyright notice,
 * this list of conditions and the following disclaimer in the documentation
 * and/or other materials provided with the distribution.
 *
 * THIS SOFTWARE IS PROVIDED BY THE COPYRIGHT HOLDERS AND CONTRIBUTORS "AS IS"
 * AND ANY EXPRESS OR IMPLIED WARRANTIES, INCLUDING, BUT NOT LIMITED TO, THE
 * IMPLIED WARRANTIES OF MERCHANTABILITY AND FITNESS FOR A PARTICULAR PURPOSE
 * ARE DISCLAIMED. IN NO EVENT SHALL THE COPYRIGHT HOLDER OR CONTRIBUTORS BE
 * LIABLE FOR ANY DIRECT, INDIRECT, INCIDENTAL, SPECIAL, EXEMPLARY, OR
 * CONSEQUENTIAL DAMAGES (INCLUDING, BUT NOT LIMITED TO, PROCUREMENT OF
 * SUBSTITUTE GOODS OR SERVICES; LOSS OF USE, DATA, OR PROFITS; OR BUSINESS
 * INTERRUPTION) HOWEVER CAUSED AND ON ANY THEORY OF LIABILITY, WHETHER IN
 * CONTRACT, STRICT LIABILITY, OR TORT (INCLUDING NEGLIGENCE OR OTHERWISE)
 * ARISING IN ANY WAY OUT OF THE USE OF THIS SOFTWARE, EVEN IF ADVISED OF THE
 * POSSIBILITY OF SUCH DAMAGE.
 */
package org.rascalmpl.vscode.lsp.parametric;

import java.io.IOException;
import java.io.Reader;
import java.time.Duration;
import java.util.ArrayList;
import java.util.Arrays;
import java.util.Collections;
import java.util.HashMap;
import java.util.LinkedHashMap;
import java.util.List;
import java.util.Map;
import java.util.Optional;
import java.util.concurrent.CompletableFuture;
import java.util.concurrent.ConcurrentHashMap;
import java.util.concurrent.ExecutorService;
import java.util.function.BiFunction;
import java.util.function.Function;
import java.util.function.Supplier;
import java.util.stream.Collectors;
import java.util.stream.Stream;
import org.apache.logging.log4j.Level;
import org.apache.logging.log4j.LogManager;
import org.apache.logging.log4j.Logger;
import org.apache.logging.log4j.core.util.IOUtils;
import org.checkerframework.checker.nullness.qual.MonotonicNonNull;
import org.checkerframework.checker.nullness.qual.Nullable;
import org.eclipse.lsp4j.ApplyWorkspaceEditParams;
import org.eclipse.lsp4j.CallHierarchyIncomingCall;
import org.eclipse.lsp4j.CallHierarchyIncomingCallsParams;
import org.eclipse.lsp4j.CallHierarchyItem;
import org.eclipse.lsp4j.CallHierarchyOutgoingCall;
import org.eclipse.lsp4j.CallHierarchyOutgoingCallsParams;
import org.eclipse.lsp4j.CallHierarchyPrepareParams;
import org.eclipse.lsp4j.CodeAction;
import org.eclipse.lsp4j.CodeActionParams;
import org.eclipse.lsp4j.CodeLens;
import org.eclipse.lsp4j.CodeLensOptions;
import org.eclipse.lsp4j.CodeLensParams;
import org.eclipse.lsp4j.Command;
import org.eclipse.lsp4j.CreateFilesParams;
import org.eclipse.lsp4j.DefinitionParams;
import org.eclipse.lsp4j.DeleteFilesParams;
import org.eclipse.lsp4j.Diagnostic;
import org.eclipse.lsp4j.DidChangeTextDocumentParams;
import org.eclipse.lsp4j.DidCloseTextDocumentParams;
import org.eclipse.lsp4j.DidOpenTextDocumentParams;
import org.eclipse.lsp4j.DidSaveTextDocumentParams;
import org.eclipse.lsp4j.DocumentSymbol;
import org.eclipse.lsp4j.DocumentSymbolParams;
import org.eclipse.lsp4j.ExecuteCommandOptions;
import org.eclipse.lsp4j.FileRename;
import org.eclipse.lsp4j.FoldingRange;
import org.eclipse.lsp4j.FoldingRangeRequestParams;
import org.eclipse.lsp4j.Hover;
import org.eclipse.lsp4j.HoverParams;
import org.eclipse.lsp4j.ImplementationParams;
import org.eclipse.lsp4j.InlayHint;
import org.eclipse.lsp4j.InlayHintKind;
import org.eclipse.lsp4j.InlayHintParams;
import org.eclipse.lsp4j.Location;
import org.eclipse.lsp4j.LocationLink;
import org.eclipse.lsp4j.MessageParams;
import org.eclipse.lsp4j.MessageType;
import org.eclipse.lsp4j.Position;
import org.eclipse.lsp4j.PrepareRenameDefaultBehavior;
import org.eclipse.lsp4j.PrepareRenameParams;
import org.eclipse.lsp4j.PrepareRenameResult;
import org.eclipse.lsp4j.PublishDiagnosticsParams;
import org.eclipse.lsp4j.Range;
import org.eclipse.lsp4j.ReferenceParams;
import org.eclipse.lsp4j.RenameFilesParams;
import org.eclipse.lsp4j.RenameOptions;
import org.eclipse.lsp4j.RenameParams;
import org.eclipse.lsp4j.SelectionRange;
import org.eclipse.lsp4j.SelectionRangeParams;
import org.eclipse.lsp4j.SemanticTokens;
import org.eclipse.lsp4j.SemanticTokensDelta;
import org.eclipse.lsp4j.SemanticTokensDeltaParams;
import org.eclipse.lsp4j.SemanticTokensParams;
import org.eclipse.lsp4j.SemanticTokensRangeParams;
import org.eclipse.lsp4j.ServerCapabilities;
import org.eclipse.lsp4j.SymbolInformation;
import org.eclipse.lsp4j.TextDocumentIdentifier;
import org.eclipse.lsp4j.TextDocumentItem;
import org.eclipse.lsp4j.TextDocumentSyncKind;
import org.eclipse.lsp4j.VersionedTextDocumentIdentifier;
import org.eclipse.lsp4j.WorkspaceEdit;
import org.eclipse.lsp4j.WorkspaceFolder;
import org.eclipse.lsp4j.jsonrpc.ResponseErrorException;
import org.eclipse.lsp4j.jsonrpc.messages.Either;
import org.eclipse.lsp4j.jsonrpc.messages.Either3;
import org.eclipse.lsp4j.jsonrpc.messages.ResponseError;
import org.eclipse.lsp4j.jsonrpc.messages.ResponseErrorCode;
import org.eclipse.lsp4j.services.LanguageClient;
import org.eclipse.lsp4j.services.LanguageClientAware;
import org.rascalmpl.uri.URIResolverRegistry;
import org.rascalmpl.uri.URIUtil;
import org.rascalmpl.util.locations.ColumnMaps;
import org.rascalmpl.util.locations.LineColumnOffsetMap;
import org.rascalmpl.values.IRascalValueFactory;
import org.rascalmpl.values.parsetrees.ITree;
import org.rascalmpl.values.parsetrees.TreeAdapter;
import org.rascalmpl.vscode.lsp.BaseWorkspaceService;
import org.rascalmpl.vscode.lsp.IBaseLanguageClient;
import org.rascalmpl.vscode.lsp.IBaseTextDocumentService;
import org.rascalmpl.vscode.lsp.TextDocumentState;
import org.rascalmpl.vscode.lsp.parametric.model.ParametricFileFacts;
import org.rascalmpl.vscode.lsp.parametric.model.ParametricSummary;
import org.rascalmpl.vscode.lsp.parametric.model.ParametricSummary.SummaryLookup;
import org.rascalmpl.vscode.lsp.terminal.ITerminalIDEServer.LanguageParameter;
import org.rascalmpl.vscode.lsp.uri.FallbackResolver;
import org.rascalmpl.vscode.lsp.util.CallHierarchy;
import org.rascalmpl.vscode.lsp.util.CodeActions;
import org.rascalmpl.vscode.lsp.util.Diagnostics;
import org.rascalmpl.vscode.lsp.util.DocumentChanges;
import org.rascalmpl.vscode.lsp.util.DocumentSymbols;
import org.rascalmpl.vscode.lsp.util.FoldingRanges;
import org.rascalmpl.vscode.lsp.util.Lists;
import org.rascalmpl.vscode.lsp.util.SelectionRanges;
import org.rascalmpl.vscode.lsp.util.SemanticTokenizer;
import org.rascalmpl.vscode.lsp.util.Versioned;
import org.rascalmpl.vscode.lsp.util.concurrent.CompletableFutureUtils;
import org.rascalmpl.vscode.lsp.util.concurrent.InterruptibleFuture;
import org.rascalmpl.vscode.lsp.util.locations.Locations;
import org.rascalmpl.vscode.lsp.util.locations.impl.TreeSearch;

import io.usethesource.vallang.IBool;
import io.usethesource.vallang.IConstructor;
import io.usethesource.vallang.IList;
import io.usethesource.vallang.ISet;
import io.usethesource.vallang.ISourceLocation;
import io.usethesource.vallang.IString;
import io.usethesource.vallang.ITuple;
import io.usethesource.vallang.IValue;
import io.usethesource.vallang.IValueFactory;
import io.usethesource.vallang.exceptions.FactParseError;
import io.usethesource.vallang.type.Type;
import io.usethesource.vallang.type.TypeFactory;
import io.usethesource.vallang.type.TypeStore;

public class ParametricTextDocumentService implements IBaseTextDocumentService, LanguageClientAware {
    private static final IValueFactory VF = IRascalValueFactory.getInstance();
    private static final Logger logger = LogManager.getLogger(ParametricTextDocumentService.class);

    private final ExecutorService ownExecuter;

    private final String dedicatedLanguageName;
    private final SemanticTokenizer tokenizer = new SemanticTokenizer();
    private @MonotonicNonNull LanguageClient client;
    private @MonotonicNonNull BaseWorkspaceService workspaceService;

    private final Map<ISourceLocation, TextDocumentState> files;
    private final ColumnMaps columns;

    /** extension to language */
    private final Map<String, String> registeredExtensions = new ConcurrentHashMap<>();
    /** language to facts */
    private final Map<String, ParametricFileFacts> facts = new ConcurrentHashMap<>();
    /** language to contribution */
    private final Map<String, LanguageContributionsMultiplexer> contributions = new ConcurrentHashMap<>();

    private final @Nullable LanguageParameter dedicatedLanguage;

    // Create "renamed" constructor of "FileSystemChange" so we can build a list of DocumentEdit objects for didRenameFiles
    private final TypeStore typeStore = new TypeStore();
    private final TypeFactory tf = TypeFactory.getInstance();
    private final Type renamedConstructor = tf.constructor(typeStore,
            tf.abstractDataType(typeStore, "FileSystemChange"), "renamed", tf.sourceLocationType(), "from",
            tf.sourceLocationType(), "to");

    public ParametricTextDocumentService(ExecutorService exec, @Nullable LanguageParameter dedicatedLanguage) {
        // The following call ensures that URIResolverRegistry is initialized before FallbackResolver is accessed
        URIResolverRegistry.getInstance();

        this.ownExecuter = exec;
        this.files = new ConcurrentHashMap<>();
        this.columns = new ColumnMaps(this::getContents);
        if (dedicatedLanguage == null) {
            this.dedicatedLanguageName = "";
            this.dedicatedLanguage = null;
        }
        else {
            this.dedicatedLanguageName = dedicatedLanguage.getName();
            this.dedicatedLanguage = dedicatedLanguage;
        }
        FallbackResolver.getInstance().registerTextDocumentService(this);
    }

    @Override
    public ColumnMaps getColumnMaps() {
        return columns;
    }

    @Override
    public LineColumnOffsetMap getColumnMap(ISourceLocation file) {
        return columns.get(file);
    }

    public String getContents(ISourceLocation file) {
        file = file.top();
        TextDocumentState ideState = files.get(file);
        if (ideState != null) {
            return ideState.getCurrentContent().get();
        }
        try (Reader src = URIResolverRegistry.getInstance().getCharacterReader(file)) {
            return IOUtils.toString(src);
        }
        catch (IOException e) {
            logger.error("Error opening file {} to get contents", file, e);
            return "";
        }
    }

    public void initializeServerCapabilities(ServerCapabilities result) {
        result.setDefinitionProvider(true);
        result.setTextDocumentSync(TextDocumentSyncKind.Full);
        result.setHoverProvider(true);
        result.setReferencesProvider(true);
        result.setDocumentSymbolProvider(true);
        result.setImplementationProvider(true);
        result.setSemanticTokensProvider(tokenizer.options());
        result.setCodeActionProvider(true);
        result.setCodeLensProvider(new CodeLensOptions(false));
        result.setRenameProvider(new RenameOptions(true));
        result.setExecuteCommandProvider(new ExecuteCommandOptions(Collections.singletonList(getRascalMetaCommandName())));
        result.setInlayHintProvider(true);
        result.setSelectionRangeProvider(true);
        result.setFoldingRangeProvider(true);
        result.setCallHierarchyProvider(true);
    }

    private String getRascalMetaCommandName() {
        // if we run in dedicated mode, we prefix the commands with our language name
        // to avoid ambiguity with other dedicated languages and the generic rascal plugin
        if (!dedicatedLanguageName.isEmpty()) {
            return BaseWorkspaceService.RASCAL_META_COMMAND + "-" + dedicatedLanguageName;
        }
        return BaseWorkspaceService.RASCAL_META_COMMAND;
    }

    private BaseWorkspaceService availableWorkspaceService() {
        if (workspaceService == null) {
            throw new IllegalStateException("Workspace Service has not been paired");
        }
        return workspaceService;
    }

    @Override
    public void pair(BaseWorkspaceService workspaceService) {
        this.workspaceService = workspaceService;
    }

    private LanguageClient availableClient() {
        if (client == null) {
            throw new IllegalStateException("Language Client has not been connected yet");
        }
        return client;
    }

    @Override
    public void connect(LanguageClient client) {
        this.client = client;
        facts.values().forEach(v -> v.setClient(client));
        if (dedicatedLanguage != null) {
            // if there was one scheduled, we now start it up, since the connection has been made
            this.registerLanguage(dedicatedLanguage);
        }
    }

    @Override
    public void initialized() {
        // reserved for future use
        // e.g. dynamic registration of capabilities
    }

    // LSP interface methods

    @Override
    public void didOpen(DidOpenTextDocumentParams params) {
        var timestamp = System.currentTimeMillis();
        logger.debug("Did Open file: {}", params.getTextDocument());
        TextDocumentState file = open(params.getTextDocument(), timestamp);
        handleParsingErrors(file, file.getCurrentDiagnosticsAsync());
        triggerAnalyzer(params.getTextDocument(), NORMAL_DEBOUNCE);
    }

    @Override
    public void didChange(DidChangeTextDocumentParams params) {
        var timestamp = System.currentTimeMillis();
        logger.debug("Did Change file: {}", params.getTextDocument().getUri());
        updateContents(params.getTextDocument(), last(params.getContentChanges()).getText(), timestamp);
        triggerAnalyzer(params.getTextDocument(), NORMAL_DEBOUNCE);
    }

    @Override
    public void didSave(DidSaveTextDocumentParams params) {
        logger.debug("Did Save file: {}", params.getTextDocument());
        // on save we don't get new file contents, that already came in via didChange
        // but we do trigger the builder on save (if a builder exists)
        triggerBuilder(params.getTextDocument());
    }

    @Override
    public void didClose(DidCloseTextDocumentParams params) {
        logger.debug("Did Close file: {}", params.getTextDocument());
        var loc = Locations.toLoc(params.getTextDocument());
        if (files.remove(loc) == null) {
            throw new ResponseErrorException(unknownFileError(loc, params));
        }
        facts(loc).close(loc);
    }

    @Override
    public void didDeleteFiles(DeleteFilesParams params) {
        ownExecuter.submit(() -> {
            // if a file is deleted, and we were tracking it, we remove our diagnostics
            for (var f : params.getFiles()) {
                if (isLanguageRegistered(URIUtil.assumeCorrectLocation(f.getUri()))) {
                    availableClient().publishDiagnostics(new PublishDiagnosticsParams(f.getUri(), List.of()));
                }
            }
        });
    }


    private void triggerAnalyzer(TextDocumentItem doc, Duration delay) {
        triggerAnalyzer(new VersionedTextDocumentIdentifier(doc.getUri(), doc.getVersion()), delay);
    }

    private void triggerAnalyzer(VersionedTextDocumentIdentifier doc, Duration delay) {
        var location = Locations.toLoc(doc);
        triggerAnalyzer(location, doc.getVersion(), delay);
    }

    private void triggerAnalyzer(ISourceLocation location, int version, Duration delay) {
        if (isLanguageRegistered(location)) {
            logger.trace("Triggering analyzer for {}", location);
            var fileFacts = facts(location);
            fileFacts.invalidateAnalyzer(location);
            fileFacts.calculateAnalyzer(location, getFile(location).getCurrentTreeAsync(true), version, delay);
        } else {
            logger.debug("Not triggering analyzer, since no language is registered for {}", location);
        }
    }

    private void triggerBuilder(TextDocumentIdentifier doc) {
        logger.trace("Triggering builder for {}", doc.getUri());
        var location = Locations.toLoc(doc);
        var fileFacts = facts(location);
        fileFacts.invalidateBuilder(location);
        fileFacts.calculateBuilder(location, getFile(location).getCurrentTreeAsync(true));
    }

    private void updateContents(VersionedTextDocumentIdentifier doc, String newContents, long timestamp) {
        logger.trace("New contents for {}", doc);
        TextDocumentState file = getFile(Locations.toLoc(doc));
        columns.clear(file.getLocation());
        handleParsingErrors(file, file.update(doc.getVersion(), newContents, timestamp));
    }

    private void handleParsingErrors(TextDocumentState file, CompletableFuture<Versioned<List<Diagnostics.Template>>> diagnosticsAsync) {
        diagnosticsAsync.thenAccept(diagnostics -> {
            List<Diagnostic> parseErrors = diagnostics.get().stream()
                .map(diagnostic -> diagnostic.instantiate(columns))
                .collect(Collectors.toList());

            logger.trace("Finished parsing tree, reporting new parse errors: {} for: {}", parseErrors, file.getLocation());
            facts(file.getLocation()).reportParseErrors(file.getLocation(), diagnostics.version(), parseErrors);
        });
    }

    @Override
    public CompletableFuture<List<? extends CodeLens>> codeLens(CodeLensParams params) {
        logger.trace("codeLens for: {}", params.getTextDocument().getUri());
        ISourceLocation loc = Locations.toLoc(params.getTextDocument());
        TextDocumentState file = getFile(loc);
        ILanguageContributions contrib = contributions(loc);

        return recoverExceptions(file.getCurrentTreeAsync(true)
            .thenApply(Versioned::get)
            .thenApply(contrib::codeLens)
            .thenCompose(InterruptibleFuture::get)
            .thenApply(s -> s.stream()
                .map(e -> locCommandTupleToCodeLense(contrib.getName(), e))
                .collect(Collectors.toList())
            ), () -> null);
    }


    @Override
    public CompletableFuture<Either3<Range, PrepareRenameResult, PrepareRenameDefaultBehavior>> prepareRename(
            PrepareRenameParams params) {
        logger.trace("prepareRename for: {}", params.getTextDocument().getUri());
        ISourceLocation location = Locations.toLoc(params.getTextDocument());
        ILanguageContributions contribs = contributions(location);
        Position pos = params.getPosition();
        return getFile(location)
            .getCurrentTreeAsync(true) // It is the responsibility of the language contribution to handle the case where the tree contains parse errors
            .thenApply(Versioned::get)
            .thenCompose(tree -> computeRenameRange(contribs, pos.getLine(), pos.getCharacter(), tree))
            .thenApply(loc -> {
                if (loc.equals(URIUtil.unknownLocation())) {
                    throw new ResponseErrorException(new ResponseError(ResponseErrorCode.RequestFailed, "Rename not possible", pos));
                }
                return Either3.forFirst(Locations.toRange(loc, columns));
            });
    }

    private CompletableFuture<ISourceLocation> computeRenameRange(final ILanguageContributions contribs, final int startLine,
            final int startColumn, ITree tree) {
        IList focus = TreeSearch.computeFocusList(tree, startLine+1, startColumn);
        if (focus.isEmpty()) {
            throw new ResponseErrorException(new ResponseError(ResponseErrorCode.RequestFailed, "No focus found at " + startLine + ":" + startColumn,
                    TreeAdapter.getLocation(tree)));
        }
        return contribs.prepareRename(focus).get();
    }

    @Override
    public CompletableFuture<WorkspaceEdit> rename(RenameParams params) {
        logger.trace("rename for: {}, new name: {}", params.getTextDocument().getUri(), params.getNewName());
        ISourceLocation loc = Locations.toLoc(params.getTextDocument());
        ILanguageContributions contribs = contributions(loc);
        Position rascalPos = Locations.toRascalPosition(loc, params.getPosition(), columns);
        return getFile(loc)
                .getCurrentTreeAsync(true)
                .thenApply(Versioned::get)
                .thenCompose(tree -> computeRename(contribs,
                        rascalPos.getLine(), rascalPos.getCharacter(), params.getNewName(), tree));
    }

    private CompletableFuture<WorkspaceEdit> computeRename(final ILanguageContributions contribs, final int startLine,
            final int startColumn, String newName, ITree tree) {
        IList focus = TreeSearch.computeFocusList(tree, startLine, startColumn);
        if (focus.isEmpty()) {
            throw new ResponseErrorException(new ResponseError(ResponseErrorCode.RequestFailed, "No focus found at " + startLine + ":" + startColumn,
                    TreeAdapter.getLocation(tree)));
        }
        return contribs.rename(focus, newName)
                .thenApply(tuple -> {
                    IList documentEdits = (IList) tuple.get(0);
                    showMessages(availableClient(), (ISet) tuple.get(1));
                    return DocumentChanges.translateDocumentChanges(documentEdits, columns);
                })
                .get();
    }

    private static void showMessages(LanguageClient client, ISet messages) {
        // If any message is an error, throw a ResponseErrorException
        for (var msg : messages) {
            var message = (IConstructor) msg;
            if (message.getName().equals("error")) {
                throw new ResponseErrorException(
                    new ResponseError(ResponseErrorCode.RequestFailed, "Rename failed: " + ((IString) message.get("msg")).getValue(), null));
            }
        }

        for (var msg : messages) {
            client.showMessage(setMessageParams((IConstructor) msg));
        }
    }

    private static MessageParams setMessageParams(IConstructor message) {
        var params = new MessageParams();
        switch (message.getName()) {
            case "warning": {
                params.setType(MessageType.Warning);
                break;
            }
            case "info": {
                params.setType(MessageType.Info);
                break;
            }
            default: params.setType(MessageType.Log);
        }

        var msgText = ((IString) message.get("msg")).getValue();
        if (message.has("at")) {
            var at = ((ISourceLocation) message.get("at")).getURI();
            params.setMessage(String.format("%s (at %s)", msgText, at));
        } else {
            params.setMessage(msgText);
        }

        return params;
    }

    @Override
    public void didCreateFiles(CreateFilesParams params) {
        // This is fine, as long as `ParametricWorkspaceService` doet not claim to support the `didCreateFiles` capability.
        throw new UnsupportedOperationException("Unimplemented method 'didCreateFiles'");
    }

    @Override
    public void didRenameFiles(RenameFilesParams params, List<WorkspaceFolder> workspaceFolders) {
        Map<ILanguageContributions, List<FileRename>> byContrib =  bundleRenamesByContribution(params.getFiles());
        for (var entry : byContrib.entrySet()) {
            ILanguageContributions contrib = entry.getKey();
            List<FileRename> renames = entry.getValue();

            IList renameDocumentEdits = renames.stream().map(rename -> fileRenameToDocumentEdit(rename)).collect(VF.listWriter());

            contrib.didRenameFiles(renameDocumentEdits)
                .thenAccept(res -> {
                    var edits = (IList) res.get(0);
                    var messages = (ISet) res.get(1);
                    var client = availableClient();
                    showMessages(client, messages);

                    if (edits.isEmpty()) {
                        return;
                    }

                    WorkspaceEdit changes = DocumentChanges.translateDocumentChanges(edits, columns);
                    client.applyEdit(new ApplyWorkspaceEditParams(changes, "Rename files")).thenAccept(editResponse -> {
                        if (!editResponse.isApplied()) {
                            throw new RuntimeException("didRenameFiles resulted in a list of edits but applying them failed"
                                + (editResponse.getFailureReason() != null ? (": " + editResponse.getFailureReason()) : ""));
                        }
                    });
                })
                .get()
                .exceptionally(e -> {
                    var cause = e.getCause();
                    logger.catching(Level.ERROR, cause);
                    var message = "unknown error";
                    if (cause != null && cause.getMessage() != null) {
                        message = cause.getMessage();
                    }
                    availableClient().showMessage(new MessageParams(MessageType.Error, message));
                    return null; // Return of type `Void` is unused, but required
                });
        }
    }

    private Map<ILanguageContributions, List<FileRename>> bundleRenamesByContribution(List<FileRename> allRenames) {
        Map<ILanguageContributions, List<FileRename>> bundled = new HashMap<>();
        for (FileRename rename : allRenames) {
            var l = URIUtil.assumeCorrectLocation(rename.getNewUri());
            if (isLanguageRegistered(l)) {
                var language = language(l);
                ILanguageContributions contrib = contributions.get(language);
                if (contrib != null) {
                    bundled.computeIfAbsent(contrib, k -> new ArrayList<>()).add(rename);
                }
            }
        }

        return bundled;
    }

    private IConstructor fileRenameToDocumentEdit(FileRename rename) {
        ISourceLocation from = Locations.toLoc(rename.getOldUri());
        ISourceLocation to = Locations.toLoc(rename.getNewUri());
        return VF.constructor(renamedConstructor, from, to);
    }

    @Override
    public CompletableFuture<List<InlayHint>> inlayHint(InlayHintParams params) {
        logger.trace("inlayHint for: {}", params.getTextDocument().getUri());
        ISourceLocation loc = Locations.toLoc(params.getTextDocument());
        TextDocumentState file = getFile(loc);
        ILanguageContributions contrib = contributions(loc);
        return recoverExceptions(file.getLastTreeAsync(false)
                .thenApply(Versioned::get)
                .thenApply(contrib::inlayHint)
                .thenCompose(InterruptibleFuture::get)
                .thenApply(s -> s.stream()
                    .map(this::rowToInlayHint)
                    .collect(Collectors.toList())
            ), () -> null);
    }


    private static <T> CompletableFuture<T> recoverExceptions(CompletableFuture<T> future, Supplier<T> defaultValue) {
        return future
            .exceptionally(e -> {
                logger.error("Operation failed with", e);
                return defaultValue.get();
            });
    }

    private InlayHint rowToInlayHint(IValue v) {
        // unpack rascal value
        var t = (IConstructor) v;
        var loc =(ISourceLocation) t.get("position");
        var label = ((IString) t.get("label")).getValue();
        var kind = (IConstructor) t.get("kind");
        var tKW = t.asWithKeywordParameters();
        var toolTip = (IString)tKW.getParameter("toolTip");
        var atEnd = tKW.hasParameter("atEnd") && ((IBool)tKW.getParameter("atEnd")).getValue();

        // translate to lsp
        var result = new InlayHint(Locations.toPosition(loc, columns, atEnd), Either.forLeft(label.trim()));
        result.setKind(kind.getName().equals("type") ? InlayHintKind.Type : InlayHintKind.Parameter);
        result.setPaddingLeft(label.startsWith(" "));
        result.setPaddingRight(label.endsWith(" "));
        if (toolTip != null && toolTip.length() > 0) {
            result.setTooltip(toolTip.getValue());
        }
        return result;
    }

    private CodeLens locCommandTupleToCodeLense(String languageName, IValue v) {
        ITuple t = (ITuple) v;
        ISourceLocation loc = (ISourceLocation) t.get(0);
        IConstructor command = (IConstructor) t.get(1);

        return new CodeLens(Locations.toRange(loc, columns), CodeActions.constructorToCommand(dedicatedLanguageName, languageName, command), null);
    }

    private static <T> T last(List<T> l) {
        return l.get(l.size() - 1);
    }

    private boolean isLanguageRegistered(ISourceLocation loc) {
        return registeredExtensions.containsKey(extension(loc));
    }

    private Optional<String> safeLanguage(ISourceLocation loc) {
        return Optional.ofNullable(registeredExtensions.get(extension(loc)));
    }

    private String language(ISourceLocation loc) {
        return safeLanguage(loc).orElseThrow(() ->
            new UnsupportedOperationException(String.format("Rascal Parametric LSP has no support for this file, since no language is registered for extension '%s': %s", extension(loc), loc))
        );
    }

    private ILanguageContributions contributions(ISourceLocation doc) {
        return safeLanguage(doc)
            .map(contributions::get)
            .map(ILanguageContributions.class::cast)
            .flatMap(Optional::ofNullable)
            .orElseGet(() -> new NoContributions(extension(doc)));
    }

    private static String extension(ISourceLocation doc) {
        return URIUtil.getExtension(doc);
    }

    private ParametricFileFacts facts(ISourceLocation doc) {
        ParametricFileFacts fact = facts.get(language(doc));

        if (fact == null) {
            throw new ResponseErrorException(unknownFileError(doc, doc));
        }

        return fact;
    }

    private TextDocumentState open(TextDocumentItem doc, long timestamp) {
        return files.computeIfAbsent(Locations.toLoc(doc),
            l -> new TextDocumentState(contributions(l)::parsing, l, doc.getVersion(), doc.getText(), timestamp));
    }

    private TextDocumentState getFile(ISourceLocation loc) {
        TextDocumentState file = files.get(loc);
        if (file == null) {
            throw new ResponseErrorException(unknownFileError(loc, loc));
        }
        return file;
    }

    public void shutdown() {
        ownExecuter.shutdown();
    }

    private CompletableFuture<SemanticTokens> getSemanticTokens(TextDocumentIdentifier doc) {
        var loc = Locations.toLoc(doc);
        var specialCaseHighlighting = contributions(loc).specialCaseHighlighting();
        return recoverExceptions(getFile(loc).getCurrentTreeAsync(true)
                .thenApply(Versioned::get)
                .thenCombineAsync(specialCaseHighlighting, tokenizer::semanticTokensFull, ownExecuter)
                .whenComplete((r, e) ->
                    logger.trace("Semantic tokens success, reporting {} tokens back", r == null ? 0 : r.getData().size() / 5)
                )
            , () -> new SemanticTokens(Collections.emptyList()));
    }

    @Override
    public CompletableFuture<SemanticTokens> semanticTokensFull(SemanticTokensParams params) {
        logger.debug("semanticTokensFull: {}", params.getTextDocument());
        return getSemanticTokens(params.getTextDocument());
    }

    @Override
    public CompletableFuture<Either<SemanticTokens, SemanticTokensDelta>> semanticTokensFullDelta(
            SemanticTokensDeltaParams params) {
        logger.debug("semanticTokensFullDelta: {}", params.getTextDocument());
        return getSemanticTokens(params.getTextDocument()).thenApply(Either::forLeft);
    }

    @Override
    public CompletableFuture<SemanticTokens> semanticTokensRange(SemanticTokensRangeParams params) {
        logger.debug("semanticTokensRange: {}", params.getTextDocument());
        return getSemanticTokens(params.getTextDocument());
    }

    @Override
    public CompletableFuture<List<Either<SymbolInformation, DocumentSymbol>>> documentSymbol(DocumentSymbolParams params) {
        logger.debug("Outline/documentSymbol: {}", params.getTextDocument());

        ISourceLocation location = Locations.toLoc(params.getTextDocument());
        TextDocumentState file = getFile(location);
        ILanguageContributions contrib = contributions(location);
        return recoverExceptions(file.getCurrentTreeAsync(true)
            .thenApply(Versioned::get)
            .thenApply(contrib::documentSymbol)
            .thenCompose(InterruptibleFuture::get)
            .thenApply(documentSymbols -> DocumentSymbols.toLSP(documentSymbols, columns.get(file.getLocation())))
            , Collections::emptyList);
    }

    @Override
    public CompletableFuture<List<Either<Command, CodeAction>>> codeAction(CodeActionParams params) {
        logger.debug("codeAction: {}", params);

        var location = Locations.toLoc(params.getTextDocument());
        final ILanguageContributions contribs = contributions(location);

        var range = Locations.toRascalRange(location, params.getRange(), columns);

        // first we make a future stream for filtering out the "fixes" that were optionally sent along with earlier diagnostics
        // and which came back with the codeAction's list of relevant (in scope) diagnostics:
        // CompletableFuture<Stream<IValue>>
        var quickfixes = CodeActions.extractActionsFromDiagnostics(params, contribs::parseCodeActions);

        // here we dynamically ask the contributions for more actions,
        // based on the cursor position in the file and the current parse tree
        CompletableFuture<Stream<IValue>> codeActions = recoverExceptions(
            getFile(location)
                .getCurrentTreeAsync(true)
                .thenApply(Versioned::get)
                .thenCompose(tree -> computeCodeActions(contribs, range.getStart().getLine(), range.getStart().getCharacter(), tree))
                .thenApply(IList::stream)
            , Stream::empty)
            ;

        // final merging the two streams of commmands, and their conversion to LSP Command data-type
        return CodeActions.mergeAndConvertCodeActions(this, dedicatedLanguageName, contribs.getName(), quickfixes, codeActions);
    }

    private CompletableFuture<IList> computeCodeActions(final ILanguageContributions contribs, final int startLine, final int startColumn, ITree tree) {
        IList focus = TreeSearch.computeFocusList(tree, startLine, startColumn);

        if (!focus.isEmpty()) {
            return contribs.codeAction(focus).get();
        }
        else {
            logger.log(Level.DEBUG, "no tree focus found at {}:{}", startLine, startColumn);
            return CompletableFuture.completedFuture(VF.list());
        }
    }

    private <T> CompletableFuture<List<T>> lookup(SummaryLookup<T> lookup, TextDocumentIdentifier doc, Position cursor) {
        var loc = Locations.toLoc(doc);
        return getFile(loc)
            .getCurrentTreeAsync(true)
            .thenApply(tree -> facts(loc).lookupInSummaries(lookup, loc, tree, cursor))
            .thenCompose(Function.identity());
    }

    @Override
    public CompletableFuture<Either<List<? extends Location>, List<? extends LocationLink>>> definition(DefinitionParams params) {
        logger.debug("Definition: {} at {}", params.getTextDocument(), params.getPosition());
        return recoverExceptions(
            lookup(ParametricSummary::definitions, params.getTextDocument(), params.getPosition())
            .thenApply(d -> {
                logger.debug("Definitions: {}", d);
                return d;
            })
            .thenApply(Either::forLeft)
            , () -> Either.forLeft(Collections.emptyList()));
    }

    @Override
    public CompletableFuture<Either<List<? extends Location>, List<? extends LocationLink>>> implementation(ImplementationParams params) {
        logger.debug("Implementation: {} at {}", params.getTextDocument(), params.getPosition());
        return recoverExceptions(
            lookup(ParametricSummary::implementations, params.getTextDocument(), params.getPosition())
            .thenApply(Either::forLeft)
            , () -> Either.forLeft(Collections.emptyList()));
    }

    @Override
    public CompletableFuture<List<? extends Location>> references(ReferenceParams params) {
        logger.debug("References: {} at {}", params.getTextDocument(), params.getPosition());
        return recoverExceptions(
            lookup(ParametricSummary::references, params.getTextDocument(), params.getPosition())
            .thenApply(l -> l) // hack to help compiler see type
            , Collections::emptyList);
    }

    @Override
    public CompletableFuture<@Nullable Hover> hover(HoverParams params) {
        logger.debug("Hover: {} at {}", params.getTextDocument(), params.getPosition());
        return recoverExceptions(
            lookup(ParametricSummary::hovers, params.getTextDocument(), params.getPosition())
            .thenApply(Hover::new)
            , () -> null);
    }

    @Override
    public CompletableFuture<List<FoldingRange>> foldingRange(FoldingRangeRequestParams params) {
        logger.debug("Folding range: {}", params.getTextDocument());
        TextDocumentState file = getFile(Locations.toLoc(params.getTextDocument()));
        return recoverExceptions(file.getCurrentTreeAsync(true).thenApply(Versioned::get).thenApply(FoldingRanges::getFoldingRanges)
            .whenComplete((r, e) ->
                logger.trace("Folding regions success, reporting {} regions back", r == null ? 0 : r.size())
            ), Collections::emptyList);
    }

    @Override
<<<<<<< HEAD
    public void registerLanguage(LanguageParameter lang) {
        logger.info("registerLanguage({})/begin", lang.getName());
=======
    public CompletableFuture<List<SelectionRange>> selectionRange(SelectionRangeParams params) {
        logger.debug("Selection range: {} at {}", params.getTextDocument(), params.getPositions());
        ISourceLocation loc = Locations.toLoc(params.getTextDocument());
        ILanguageContributions contrib = contributions(loc);
        TextDocumentState file = getFile(loc);

        CompletableFuture<Function<IList, CompletableFuture<IList>>> computeSelection = contrib.hasSelectionRange().thenApply(hasDef -> {
            if (!hasDef.booleanValue()) {
                logger.debug("Selection range not implemented; falling back to default implementation ({})", params.getTextDocument());
                return focus -> CompletableFuture.completedFuture(SelectionRanges.uniqueTreeLocations(focus));
            }
            return focus -> contrib.selectionRange(focus).get();
        });
>>>>>>> 95c2bcf9

        return recoverExceptions(file.getCurrentTreeAsync(true)
                .thenApply(Versioned::get)
                .thenCompose(t -> CompletableFutureUtils.reduce(params.getPositions().stream()
                    .map(p -> Locations.toRascalPosition(loc, p, columns))
                    .map(p -> computeSelection
                        .thenCompose(compute -> compute.apply(TreeSearch.computeFocusList(t, p.getLine(), p.getCharacter())))
                        .thenApply(selection -> SelectionRanges.toSelectionRange(p, selection, columns)))
                    .collect(Collectors.toUnmodifiableList()))),
            Collections::emptyList);
    }

    @Override
    public CompletableFuture<List<CallHierarchyItem>> prepareCallHierarchy(CallHierarchyPrepareParams params) {
        final var loc = Locations.toLoc(params.getTextDocument());
        final var contrib = contributions(loc);
        final var file = getFile(loc);

        return recoverExceptions(file.getCurrentTreeAsync(true)
            .thenApply(Versioned::get)
            .thenCompose(t -> {
                final var pos = Locations.toRascalPosition(loc, params.getPosition(), columns);
                return contrib.prepareCallHierarchy(TreeSearch.computeFocusList(t, pos.getLine(), pos.getCharacter()))
                    .get()
                    .thenApply(items -> {
                        var ch = new CallHierarchy();
                        return items.stream()
                            .map(IConstructor.class::cast)
                            .map(ci -> ch.toLSP(ci, columns))
                            .collect(Collectors.toList());
                    });
            }), Collections::emptyList);
    }

    private <T> CompletableFuture<List<T>> incomingOutgoingCalls(BiFunction<CallHierarchyItem, List<Range>, T> constructor, CallHierarchyItem source, CallHierarchy.Direction direction) {
        final var contrib = contributions(Locations.toLoc(source.getUri()));
        var ch = new CallHierarchy();
        return ch.toRascal(source, contrib::parseCallHierarchyData, columns)
            .thenCompose(sourceItem -> contrib.incomingOutgoingCalls(sourceItem, ch.direction(direction)).get())
            .thenApply(callRel -> callRel.stream()
                .map(ITuple.class::cast)
                // Collect call sites (value) by associated definition (key) as a map
                .collect(Collectors.toMap(
                    t -> ch.toLSP((IConstructor) t.get(0), columns),
                    t -> List.of(Locations.toRange((ISourceLocation) t.get(1), columns)),
                    Lists::union,
                    LinkedHashMap::new
                ))
                .entrySet().stream()
                .map(e -> constructor.apply(e.getKey(), e.getValue()))
                .collect(Collectors.toList()));
    }

    @Override
    public CompletableFuture<List<CallHierarchyIncomingCall>> callHierarchyIncomingCalls(CallHierarchyIncomingCallsParams params) {
        return recoverExceptions(incomingOutgoingCalls(CallHierarchyIncomingCall::new, params.getItem(), CallHierarchy.Direction.INCOMING), Collections::emptyList);
    }

    @Override
    public CompletableFuture<List<CallHierarchyOutgoingCall>> callHierarchyOutgoingCalls(CallHierarchyOutgoingCallsParams params) {
        return recoverExceptions(incomingOutgoingCalls(CallHierarchyOutgoingCall::new, params.getItem(), CallHierarchy.Direction.OUTGOING), Collections::emptyList);
    }


    @Override
    public synchronized void registerLanguage(LanguageParameter lang) {
        logger.info("registerLanguage({})", lang.getName());

        var multiplexer = contributions.computeIfAbsent(lang.getName(),
            t -> new LanguageContributionsMultiplexer(lang.getName(), ownExecuter)
        );
        var fact = facts.computeIfAbsent(lang.getName(), t ->
            new ParametricFileFacts(ownExecuter, columns, multiplexer)
        );

        var parserConfig = lang.getPrecompiledParser();
        if (parserConfig != null) {
            try {
                var location = parserConfig.getParserLocation();
                if (URIResolverRegistry.getInstance().exists(location)) {
                    logger.debug("Got precompiled definition: {}", parserConfig);
                    multiplexer.addContributor(buildContributionKey(lang) + "$parser", new ParserOnlyContribution(lang.getName(), parserConfig, ownExecuter));
                }
                else {
                    logger.error("Defined precompiled parser ({}) does not exist", parserConfig);
                }
            }
            catch (FactParseError e) {
                logger.error("Error parsing location in precompiled parser specification (we expect a rascal loc)", e);
            }
        }

        var clientCopy = availableClient();
        multiplexer.addContributor(buildContributionKey(lang),
            new InterpretedLanguageContributions(lang, this, availableWorkspaceService(), (IBaseLanguageClient)clientCopy, ownExecuter));

        fact.reloadContributions();
        fact.setClient(clientCopy);

        for (var extension: lang.getExtensions()) {
            this.registeredExtensions.put(extension, lang.getName());
        }

        // If we opened any files with this extension before, now associate them with contributions
        var extensions = Arrays.asList(lang.getExtensions());
        for (var f : files.keySet()) {
            if (extensions.contains(extension(f))) {
                updateFileState(lang, f);
            }
        }

        logger.info("registerLanguage({})/end", lang.getName());
    }

    private void updateFileState(LanguageParameter lang, ISourceLocation f) {
        logger.trace("File of language {} - updating state: {}", lang.getName(), f);
        // Since we cannot know what happened to this file before we were called, we need to be careful about races.
        // It might have been closed in the meantime, so we compute the new value if the key still exists, based on the current value.
        var state = files.computeIfPresent(f, (loc, currentState) -> currentState.changeParser(contributions(loc)::parsing));
        if (state == null) {
            logger.debug("Updating the parser of {} failed, since it was closed.", f);
            return;
        }
        // Update open editor
        handleParsingErrors(state, state.getCurrentDiagnosticsAsync());
        triggerAnalyzer(f, state.getCurrentContent().version(), NORMAL_DEBOUNCE);
    }

    private static String buildContributionKey(LanguageParameter lang) {
        return lang.getMainFunction() + "::" + lang.getMainFunction();
    }

    @Override
<<<<<<< HEAD
    public void unregisterLanguage(LanguageParameter lang) {
        logger.info("unregisterLanguage({})/begin", lang.getName());
=======
    public synchronized void unregisterLanguage(LanguageParameter lang) {
>>>>>>> 95c2bcf9
        boolean removeAll = lang.getMainModule() == null || lang.getMainModule().isEmpty();
        if (!removeAll) {
            var contrib = contributions.get(lang.getName());
            if (contrib != null && !contrib.removeContributor(buildContributionKey(lang))) {
                logger.error("unregisterLanguage cleared everything, so removing all");
                // ok, so it was a clear after all
                removeAll = true;
            }
            else {
                var fact = facts.get(lang.getName());
                if (fact != null) {
                    fact.reloadContributions();
                }
            }
        }
        if (removeAll) {
            // clear the whole language
            logger.trace("unregisterLanguage({}) completely", lang.getName());

            for (var extension : lang.getExtensions()) {
                this.registeredExtensions.remove(extension);
            }
            facts.remove(lang.getName());
            contributions.remove(lang.getName());
        }
        logger.info("unregisterLanguage({})/end", lang.getName());
    }

    @Override
    public void projectAdded(String name, ISourceLocation projectRoot) {
        // No need to do anything
    }

    @Override
    public void projectRemoved(String name, ISourceLocation projectRoot) {
        // No need to do anything
    }

    @Override
    public CompletableFuture<IValue> executeCommand(String languageName, String command) {
        ILanguageContributions contribs = contributions.get(languageName);

        if (contribs != null) {
            return contribs.execution(command).get();
        }
        else {
            logger.warn("ignoring command execution (no contributor configured for this language): {}, {} ", languageName, command);
            return CompletableFuture.completedFuture(IRascalValueFactory.getInstance().string("No contributions configured for the language: " + languageName));
        }
    }

    @Override
    public boolean isManagingFile(ISourceLocation file) {
        return files.containsKey(file.top());
    }

    @Override
    public @Nullable TextDocumentState getDocumentState(ISourceLocation file) {
        return files.get(file.top());
    }

    @Override
    public void cancelProgress(String progressId) {
        contributions.values().forEach(plex ->
            plex.cancelProgress(progressId));
    }

    private ResponseError unknownFileError(ISourceLocation loc, Object data) {
        return new ResponseError(ResponseErrorCode.RequestFailed, "Unknown file: " + loc, data);
    }
}<|MERGE_RESOLUTION|>--- conflicted
+++ resolved
@@ -839,10 +839,6 @@
     }
 
     @Override
-<<<<<<< HEAD
-    public void registerLanguage(LanguageParameter lang) {
-        logger.info("registerLanguage({})/begin", lang.getName());
-=======
     public CompletableFuture<List<SelectionRange>> selectionRange(SelectionRangeParams params) {
         logger.debug("Selection range: {} at {}", params.getTextDocument(), params.getPositions());
         ISourceLocation loc = Locations.toLoc(params.getTextDocument());
@@ -856,7 +852,6 @@
             }
             return focus -> contrib.selectionRange(focus).get();
         });
->>>>>>> 95c2bcf9
 
         return recoverExceptions(file.getCurrentTreeAsync(true)
                 .thenApply(Versioned::get)
@@ -923,7 +918,7 @@
 
     @Override
     public synchronized void registerLanguage(LanguageParameter lang) {
-        logger.info("registerLanguage({})", lang.getName());
+        logger.info("registerLanguage({})/begin", lang.getName());
 
         var multiplexer = contributions.computeIfAbsent(lang.getName(),
             t -> new LanguageContributionsMultiplexer(lang.getName(), ownExecuter)
@@ -990,12 +985,8 @@
     }
 
     @Override
-<<<<<<< HEAD
-    public void unregisterLanguage(LanguageParameter lang) {
+    public synchronized void unregisterLanguage(LanguageParameter lang) {
         logger.info("unregisterLanguage({})/begin", lang.getName());
-=======
-    public synchronized void unregisterLanguage(LanguageParameter lang) {
->>>>>>> 95c2bcf9
         boolean removeAll = lang.getMainModule() == null || lang.getMainModule().isEmpty();
         if (!removeAll) {
             var contrib = contributions.get(lang.getName());
