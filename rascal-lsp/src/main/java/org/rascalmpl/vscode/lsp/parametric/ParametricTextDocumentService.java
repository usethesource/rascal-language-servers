/*
 * Copyright (c) 2018-2025, NWO-I CWI and Swat.engineering
 * All rights reserved.
 *
 * Redistribution and use in source and binary forms, with or without
 * modification, are permitted provided that the following conditions are met:
 *
 * 1. Redistributions of source code must retain the above copyright notice,
 * this list of conditions and the following disclaimer.
 *
 * 2. Redistributions in binary form must reproduce the above copyright notice,
 * this list of conditions and the following disclaimer in the documentation
 * and/or other materials provided with the distribution.
 *
 * THIS SOFTWARE IS PROVIDED BY THE COPYRIGHT HOLDERS AND CONTRIBUTORS "AS IS"
 * AND ANY EXPRESS OR IMPLIED WARRANTIES, INCLUDING, BUT NOT LIMITED TO, THE
 * IMPLIED WARRANTIES OF MERCHANTABILITY AND FITNESS FOR A PARTICULAR PURPOSE
 * ARE DISCLAIMED. IN NO EVENT SHALL THE COPYRIGHT HOLDER OR CONTRIBUTORS BE
 * LIABLE FOR ANY DIRECT, INDIRECT, INCIDENTAL, SPECIAL, EXEMPLARY, OR
 * CONSEQUENTIAL DAMAGES (INCLUDING, BUT NOT LIMITED TO, PROCUREMENT OF
 * SUBSTITUTE GOODS OR SERVICES; LOSS OF USE, DATA, OR PROFITS; OR BUSINESS
 * INTERRUPTION) HOWEVER CAUSED AND ON ANY THEORY OF LIABILITY, WHETHER IN
 * CONTRACT, STRICT LIABILITY, OR TORT (INCLUDING NEGLIGENCE OR OTHERWISE)
 * ARISING IN ANY WAY OUT OF THE USE OF THIS SOFTWARE, EVEN IF ADVISED OF THE
 * POSSIBILITY OF SUCH DAMAGE.
 */
package org.rascalmpl.vscode.lsp.parametric;

import java.io.IOException;
import java.io.Reader;
import java.time.Duration;
import java.util.ArrayList;
import java.util.Arrays;
import java.util.Collections;
import java.util.HashMap;
import java.util.LinkedHashMap;
import java.util.List;
import java.util.Map;
import java.util.Optional;
import java.util.concurrent.CompletableFuture;
import java.util.concurrent.ConcurrentHashMap;
import java.util.concurrent.ExecutorService;
import java.util.function.BiFunction;
import java.util.function.Function;
import java.util.function.Supplier;
import java.util.stream.Collectors;
import java.util.stream.Stream;
import org.apache.logging.log4j.Level;
import org.apache.logging.log4j.LogManager;
import org.apache.logging.log4j.Logger;
import org.apache.logging.log4j.core.util.IOUtils;
import org.checkerframework.checker.nullness.qual.MonotonicNonNull;
import org.checkerframework.checker.nullness.qual.Nullable;
import org.eclipse.lsp4j.ApplyWorkspaceEditParams;
<<<<<<< HEAD
import org.eclipse.lsp4j.ClientCapabilities;
=======
import org.eclipse.lsp4j.CallHierarchyIncomingCall;
import org.eclipse.lsp4j.CallHierarchyIncomingCallsParams;
import org.eclipse.lsp4j.CallHierarchyItem;
import org.eclipse.lsp4j.CallHierarchyOutgoingCall;
import org.eclipse.lsp4j.CallHierarchyOutgoingCallsParams;
import org.eclipse.lsp4j.CallHierarchyPrepareParams;
>>>>>>> d7e23244
import org.eclipse.lsp4j.CodeAction;
import org.eclipse.lsp4j.CodeActionParams;
import org.eclipse.lsp4j.CodeLens;
import org.eclipse.lsp4j.CodeLensOptions;
import org.eclipse.lsp4j.CodeLensParams;
import org.eclipse.lsp4j.Command;
<<<<<<< HEAD
import org.eclipse.lsp4j.CompletionItem;
import org.eclipse.lsp4j.CompletionList;
import org.eclipse.lsp4j.CompletionOptions;
import org.eclipse.lsp4j.CompletionParams;
=======
import org.eclipse.lsp4j.CreateFilesParams;
>>>>>>> d7e23244
import org.eclipse.lsp4j.DefinitionParams;
import org.eclipse.lsp4j.DeleteFilesParams;
import org.eclipse.lsp4j.Diagnostic;
import org.eclipse.lsp4j.DidChangeTextDocumentParams;
import org.eclipse.lsp4j.DidCloseTextDocumentParams;
import org.eclipse.lsp4j.DidOpenTextDocumentParams;
import org.eclipse.lsp4j.DidSaveTextDocumentParams;
import org.eclipse.lsp4j.DocumentSymbol;
import org.eclipse.lsp4j.DocumentSymbolParams;
import org.eclipse.lsp4j.ExecuteCommandOptions;
import org.eclipse.lsp4j.FileDelete;
import org.eclipse.lsp4j.FileRename;
import org.eclipse.lsp4j.FoldingRange;
import org.eclipse.lsp4j.FoldingRangeRequestParams;
import org.eclipse.lsp4j.Hover;
import org.eclipse.lsp4j.HoverParams;
import org.eclipse.lsp4j.ImplementationParams;
import org.eclipse.lsp4j.InlayHint;
import org.eclipse.lsp4j.InlayHintKind;
import org.eclipse.lsp4j.InlayHintParams;
import org.eclipse.lsp4j.Location;
import org.eclipse.lsp4j.LocationLink;
import org.eclipse.lsp4j.MessageParams;
import org.eclipse.lsp4j.MessageType;
import org.eclipse.lsp4j.Position;
import org.eclipse.lsp4j.PrepareRenameDefaultBehavior;
import org.eclipse.lsp4j.PrepareRenameParams;
import org.eclipse.lsp4j.PrepareRenameResult;
import org.eclipse.lsp4j.PublishDiagnosticsParams;
import org.eclipse.lsp4j.Range;
import org.eclipse.lsp4j.ReferenceParams;
import org.eclipse.lsp4j.RenameFilesParams;
import org.eclipse.lsp4j.RenameOptions;
import org.eclipse.lsp4j.RenameParams;
import org.eclipse.lsp4j.SelectionRange;
import org.eclipse.lsp4j.SelectionRangeParams;
import org.eclipse.lsp4j.SemanticTokens;
import org.eclipse.lsp4j.SemanticTokensDelta;
import org.eclipse.lsp4j.SemanticTokensDeltaParams;
import org.eclipse.lsp4j.SemanticTokensParams;
import org.eclipse.lsp4j.SemanticTokensRangeParams;
import org.eclipse.lsp4j.ServerCapabilities;
import org.eclipse.lsp4j.SymbolInformation;
import org.eclipse.lsp4j.TextDocumentIdentifier;
import org.eclipse.lsp4j.TextDocumentItem;
import org.eclipse.lsp4j.TextDocumentSyncKind;
import org.eclipse.lsp4j.VersionedTextDocumentIdentifier;
import org.eclipse.lsp4j.WorkspaceEdit;
import org.eclipse.lsp4j.WorkspaceFolder;
import org.eclipse.lsp4j.jsonrpc.ResponseErrorException;
import org.eclipse.lsp4j.jsonrpc.messages.Either;
import org.eclipse.lsp4j.jsonrpc.messages.Either3;
import org.eclipse.lsp4j.jsonrpc.messages.ResponseError;
import org.eclipse.lsp4j.jsonrpc.messages.ResponseErrorCode;
import org.eclipse.lsp4j.services.LanguageClient;
import org.eclipse.lsp4j.services.LanguageClientAware;
import org.rascalmpl.uri.URIResolverRegistry;
import org.rascalmpl.uri.URIUtil;
import org.rascalmpl.util.locations.ColumnMaps;
import org.rascalmpl.util.locations.LineColumnOffsetMap;
import org.rascalmpl.values.IRascalValueFactory;
import org.rascalmpl.values.parsetrees.ITree;
import org.rascalmpl.values.parsetrees.TreeAdapter;
import org.rascalmpl.vscode.lsp.BaseWorkspaceService;
import org.rascalmpl.vscode.lsp.IBaseLanguageClient;
import org.rascalmpl.vscode.lsp.IBaseTextDocumentService;
import org.rascalmpl.vscode.lsp.TextDocumentState;
<<<<<<< HEAD
import org.rascalmpl.vscode.lsp.parametric.capabilities.CompletionCapability;
import org.rascalmpl.vscode.lsp.parametric.capabilities.DynamicCapabilities;
=======
import org.rascalmpl.vscode.lsp.parametric.LanguageRegistry.LanguageParameter;
>>>>>>> d7e23244
import org.rascalmpl.vscode.lsp.parametric.model.ParametricFileFacts;
import org.rascalmpl.vscode.lsp.parametric.model.ParametricSummary;
import org.rascalmpl.vscode.lsp.parametric.model.ParametricSummary.SummaryLookup;
import org.rascalmpl.vscode.lsp.uri.FallbackResolver;
import org.rascalmpl.vscode.lsp.util.CallHierarchy;
import org.rascalmpl.vscode.lsp.util.CodeActions;
import org.rascalmpl.vscode.lsp.util.Completion;
import org.rascalmpl.vscode.lsp.util.Diagnostics;
import org.rascalmpl.vscode.lsp.util.DocumentChanges;
import org.rascalmpl.vscode.lsp.util.DocumentSymbols;
import org.rascalmpl.vscode.lsp.util.FoldingRanges;
import org.rascalmpl.vscode.lsp.util.SelectionRanges;
import org.rascalmpl.vscode.lsp.util.SemanticTokenizer;
import org.rascalmpl.vscode.lsp.util.Versioned;
import org.rascalmpl.vscode.lsp.util.concurrent.CompletableFutureUtils;
import org.rascalmpl.vscode.lsp.util.concurrent.InterruptibleFuture;
import org.rascalmpl.vscode.lsp.util.locations.Locations;
import org.rascalmpl.vscode.lsp.util.locations.impl.TreeSearch;

import io.usethesource.vallang.IBool;
import io.usethesource.vallang.IConstructor;
import io.usethesource.vallang.IList;
import io.usethesource.vallang.ISet;
import io.usethesource.vallang.ISourceLocation;
import io.usethesource.vallang.IString;
import io.usethesource.vallang.ITuple;
import io.usethesource.vallang.IValue;
import io.usethesource.vallang.IValueFactory;
import io.usethesource.vallang.exceptions.FactParseError;
import io.usethesource.vallang.type.Type;
import io.usethesource.vallang.type.TypeFactory;
import io.usethesource.vallang.type.TypeStore;

public class ParametricTextDocumentService implements IBaseTextDocumentService, LanguageClientAware {
    private static final IValueFactory VF = IRascalValueFactory.getInstance();
    private static final Logger logger = LogManager.getLogger(ParametricTextDocumentService.class);

    private final ExecutorService exec;

    private final String dedicatedLanguageName;
    private final SemanticTokenizer tokenizer = new SemanticTokenizer();
    private @MonotonicNonNull LanguageClient client;
    private @MonotonicNonNull BaseWorkspaceService workspaceService;
    private @MonotonicNonNull DynamicCapabilities dynamicCapabilities;

    private final Map<ISourceLocation, TextDocumentState> files;
    private final ColumnMaps columns;

    /** extension to language */
    private final Map<String, String> registeredExtensions = new ConcurrentHashMap<>();
    /** language to facts */
    private final Map<String, ParametricFileFacts> facts = new ConcurrentHashMap<>();
    /** language to contribution */
    private final Map<String, LanguageContributionsMultiplexer> contributions = new ConcurrentHashMap<>();

    private final @Nullable LanguageParameter dedicatedLanguage;

    // Create "renamed" constructor of "FileSystemChange" so we can build a list of DocumentEdit objects for didRenameFiles
    private final TypeStore typeStore = new TypeStore();
    private final TypeFactory tf = TypeFactory.getInstance();
    private final Type renamedConstructor = tf.constructor(typeStore,
            tf.abstractDataType(typeStore, "FileSystemChange"), "renamed", tf.sourceLocationType(), "from",
            tf.sourceLocationType(), "to");

    @SuppressWarnings({"initialization", "methodref.receiver.bound"}) // this::getContents
    public ParametricTextDocumentService(ExecutorService exec, @Nullable LanguageParameter dedicatedLanguage) {
        // The following call ensures that URIResolverRegistry is initialized before FallbackResolver is accessed
        URIResolverRegistry.getInstance();

        this.exec = exec;
        this.files = new ConcurrentHashMap<>();
        this.columns = new ColumnMaps(this::getContents);
        if (dedicatedLanguage == null) {
            this.dedicatedLanguageName = "";
            this.dedicatedLanguage = null;
        }
        else {
            this.dedicatedLanguageName = dedicatedLanguage.getName();
            this.dedicatedLanguage = dedicatedLanguage;
        }
        FallbackResolver.getInstance().registerTextDocumentService(this);
    }

    @Override
    public ColumnMaps getColumnMaps() {
        return columns;
    }

    @Override
    public LineColumnOffsetMap getColumnMap(ISourceLocation file) {
        return columns.get(file);
    }

    public String getContents(ISourceLocation file) {
        file = file.top();
        TextDocumentState ideState = files.get(file);
        if (ideState != null) {
            return ideState.getCurrentContent().get();
        }
        try (Reader src = URIResolverRegistry.getInstance().getCharacterReader(file)) {
            return IOUtils.toString(src);
        }
        catch (IOException e) {
            logger.error("Error opening file {} to get contents", file, e);
            return "";
        }
    }

    public void initializeServerCapabilities(ClientCapabilities clientCapabilities, ServerCapabilities result) {
        result.setDefinitionProvider(true);
        result.setTextDocumentSync(TextDocumentSyncKind.Full);
        result.setHoverProvider(true);
        result.setReferencesProvider(true);
        result.setDocumentSymbolProvider(true);
        result.setImplementationProvider(true);
        result.setSemanticTokensProvider(tokenizer.options());
        result.setCodeActionProvider(true);
        result.setCodeLensProvider(new CodeLensOptions(false));
        result.setRenameProvider(new RenameOptions(true));
        result.setExecuteCommandProvider(new ExecuteCommandOptions(Collections.singletonList(getRascalMetaCommandName())));
        result.setInlayHintProvider(true);
        result.setSelectionRangeProvider(true);
        result.setFoldingRangeProvider(true);
<<<<<<< HEAD

        if (!clientCapabilities.getTextDocument().getCompletion().getDynamicRegistration()) {
            // TODO Can we do our best to supply a reasonable set of default trigger characters here?
            result.setCompletionProvider(new CompletionOptions(false, null));
        }
=======
        result.setCallHierarchyProvider(true);
>>>>>>> d7e23244
    }

    private String getRascalMetaCommandName() {
        // if we run in dedicated mode, we prefix the commands with our language name
        // to avoid ambiguity with other dedicated languages and the generic rascal plugin
        if (!dedicatedLanguageName.isEmpty()) {
            return BaseWorkspaceService.RASCAL_META_COMMAND + "-" + dedicatedLanguageName;
        }
        return BaseWorkspaceService.RASCAL_META_COMMAND;
    }

    private BaseWorkspaceService availableWorkspaceService() {
        if (workspaceService == null) {
            throw new IllegalStateException("Workspace Service has not been paired");
        }
        return workspaceService;
    }

    @Override
    public void pair(BaseWorkspaceService workspaceService) {
        this.workspaceService = workspaceService;
    }

    private LanguageClient availableClient() {
        if (client == null) {
            throw new IllegalStateException("Language Client has not been connected yet");
        }
        return client;
    }

    @Override
    public void connect(LanguageClient client) {
        this.client = client;
        this.dynamicCapabilities = new DynamicCapabilities(client, List.of(new CompletionCapability()));
        facts.values().forEach(v -> v.setClient(client));
        if (dedicatedLanguage != null) {
            // if there was one scheduled, we now start it up, since the connection has been made
            this.registerLanguage(dedicatedLanguage);
        }
    }

    @Override
    public void initialized() {
        // reserved for future use
        // e.g. dynamic registration of capabilities
    }

    // LSP interface methods

    @Override
    public void didOpen(DidOpenTextDocumentParams params) {
        var timestamp = System.currentTimeMillis();
        logger.debug("Did Open file: {}", params.getTextDocument());
        TextDocumentState file = open(params.getTextDocument(), timestamp);
        handleParsingErrors(file, file.getCurrentDiagnosticsAsync());
        triggerAnalyzer(params.getTextDocument(), NORMAL_DEBOUNCE);
    }

    @Override
    public void didChange(DidChangeTextDocumentParams params) {
        var timestamp = System.currentTimeMillis();
        logger.debug("Did Change file: {}", params.getTextDocument().getUri());
        updateContents(params.getTextDocument(), last(params.getContentChanges()).getText(), timestamp);
        triggerAnalyzer(params.getTextDocument(), NORMAL_DEBOUNCE);
    }

    @Override
    public void didSave(DidSaveTextDocumentParams params) {
        logger.debug("Did Save file: {}", params.getTextDocument());
        // on save we don't get new file contents, that already came in via didChange
        // but we do trigger the builder on save (if a builder exists)
        triggerBuilder(params.getTextDocument());
    }

    @Override
    public void didClose(DidCloseTextDocumentParams params) {
        logger.debug("Did Close file: {}", params.getTextDocument());
        var loc = Locations.toLoc(params.getTextDocument());
        if (files.remove(loc) == null) {
            throw new ResponseErrorException(unknownFileError(loc, params));
        }
        facts(loc).close(loc);
        // If the closed file no longer exists (e.g., if an untitled file is closed without ever having been saved),
        // we mimic a delete event to ensure all diagnostics are cleared.
        if (!URIResolverRegistry.getInstance().exists(loc)) {
            didDeleteFiles(new DeleteFilesParams(List.of(new FileDelete(params.getTextDocument().getUri()))));
        }
    }

    @Override
    public void didDeleteFiles(DeleteFilesParams params) {
        exec.submit(() -> {
            // if a file is deleted, and we were tracking it, we remove our diagnostics
            for (var f : params.getFiles()) {
                availableClient().publishDiagnostics(new PublishDiagnosticsParams(f.getUri(), List.of()));
            }
        });
    }

    private void triggerAnalyzer(TextDocumentItem doc, Duration delay) {
        triggerAnalyzer(new VersionedTextDocumentIdentifier(doc.getUri(), doc.getVersion()), delay);
    }

    private void triggerAnalyzer(VersionedTextDocumentIdentifier doc, Duration delay) {
        var location = Locations.toLoc(doc);
        triggerAnalyzer(location, doc.getVersion(), delay);
    }

    private void triggerAnalyzer(ISourceLocation location, int version, Duration delay) {
        if (safeLanguage(location).isPresent()) {
            logger.trace("Triggering analyzer for {}", location);
            var fileFacts = facts(location);
            fileFacts.invalidateAnalyzer(location);
            fileFacts.calculateAnalyzer(location, getFile(location).getCurrentTreeAsync(true), version, delay);
        } else {
            logger.debug("Not triggering analyzer, since no language is registered for {}", location);
        }
    }

    private void triggerBuilder(TextDocumentIdentifier doc) {
        logger.trace("Triggering builder for {}", doc.getUri());
        var location = Locations.toLoc(doc);
        var fileFacts = facts(location);
        fileFacts.invalidateBuilder(location);
        fileFacts.calculateBuilder(location, getFile(location).getCurrentTreeAsync(true));
    }

    private void updateContents(VersionedTextDocumentIdentifier doc, String newContents, long timestamp) {
        logger.trace("New contents for {}", doc);
        TextDocumentState file = getFile(Locations.toLoc(doc));
        columns.clear(file.getLocation());
        handleParsingErrors(file, file.update(doc.getVersion(), newContents, timestamp));
    }

    private void handleParsingErrors(TextDocumentState file, CompletableFuture<Versioned<List<Diagnostics.Template>>> diagnosticsAsync) {
        diagnosticsAsync.thenAccept(diagnostics -> {
            List<Diagnostic> parseErrors = diagnostics.get().stream()
                .map(diagnostic -> diagnostic.instantiate(columns))
                .collect(Collectors.toList());

            logger.trace("Finished parsing tree, reporting new parse errors: {} for: {}", parseErrors, file.getLocation());
            facts(file.getLocation()).reportParseErrors(file.getLocation(), diagnostics.version(), parseErrors);
        });
    }

    @Override
    public CompletableFuture<List<? extends CodeLens>> codeLens(CodeLensParams params) {
        logger.trace("codeLens for: {}", params.getTextDocument().getUri());
        ISourceLocation loc = Locations.toLoc(params.getTextDocument());
        TextDocumentState file = getFile(loc);
        ILanguageContributions contrib = contributions(loc);

        return recoverExceptions(file.getCurrentTreeAsync(true)
            .thenApply(Versioned::get)
            .thenApply(contrib::codeLens)
            .thenCompose(InterruptibleFuture::get)
            .thenApply(s -> s.stream()
                .map(e -> locCommandTupleToCodeLense(contrib.getName(), e))
                .collect(Collectors.toList())
            ), () -> null);
    }


    @Override
    public CompletableFuture<Either3<Range, PrepareRenameResult, PrepareRenameDefaultBehavior>> prepareRename(
            PrepareRenameParams params) {
        logger.trace("prepareRename for: {}", params.getTextDocument().getUri());
        ISourceLocation location = Locations.toLoc(params.getTextDocument());
        ILanguageContributions contribs = contributions(location);
        Position pos = params.getPosition();
        return getFile(location)
            .getCurrentTreeAsync(true) // It is the responsibility of the language contribution to handle the case where the tree contains parse errors
            .thenApply(Versioned::get)
            .thenCompose(tree -> computeRenameRange(contribs, pos.getLine(), pos.getCharacter(), tree))
            .thenApply(loc -> {
                if (loc.equals(URIUtil.unknownLocation())) {
                    throw new ResponseErrorException(new ResponseError(ResponseErrorCode.RequestFailed, "Rename not possible", pos));
                }
                return Either3.forFirst(Locations.toRange(loc, columns));
            });
    }

    private CompletableFuture<ISourceLocation> computeRenameRange(final ILanguageContributions contribs, final int startLine,
            final int startColumn, ITree tree) {
        IList focus = TreeSearch.computeFocusList(tree, startLine+1, startColumn);
        if (focus.isEmpty()) {
            throw new ResponseErrorException(new ResponseError(ResponseErrorCode.RequestFailed, "No focus found at " + startLine + ":" + startColumn,
                    TreeAdapter.getLocation(tree)));
        }
        return contribs.prepareRename(focus).get();
    }

    @Override
    public CompletableFuture<WorkspaceEdit> rename(RenameParams params) {
        logger.trace("rename for: {}, new name: {}", params.getTextDocument().getUri(), params.getNewName());
        ISourceLocation loc = Locations.toLoc(params.getTextDocument());
        ILanguageContributions contribs = contributions(loc);
        Position rascalPos = Locations.toRascalPosition(loc, params.getPosition(), columns);
        return getFile(loc)
                .getCurrentTreeAsync(true)
                .thenApply(Versioned::get)
                .thenCompose(tree -> computeRename(contribs,
                        rascalPos.getLine(), rascalPos.getCharacter(), params.getNewName(), tree));
    }

    private CompletableFuture<WorkspaceEdit> computeRename(final ILanguageContributions contribs, final int startLine,
            final int startColumn, String newName, ITree tree) {
        IList focus = TreeSearch.computeFocusList(tree, startLine, startColumn);
        if (focus.isEmpty()) {
            throw new ResponseErrorException(new ResponseError(ResponseErrorCode.RequestFailed, "No focus found at " + startLine + ":" + startColumn,
                    TreeAdapter.getLocation(tree)));
        }
        return contribs.rename(focus, newName)
                .thenApply(tuple -> {
                    IList documentEdits = (IList) tuple.get(0);
                    showMessages(availableClient(), (ISet) tuple.get(1));
                    return DocumentChanges.translateDocumentChanges(documentEdits, columns);
                })
                .get();
    }

    private static void showMessages(LanguageClient client, ISet messages) {
        // If any message is an error, throw a ResponseErrorException
        for (var msg : messages) {
            var message = (IConstructor) msg;
            if (message.getName().equals("error")) {
                throw new ResponseErrorException(
                    new ResponseError(ResponseErrorCode.RequestFailed, "Rename failed: " + ((IString) message.get("msg")).getValue(), null));
            }
        }

        for (var msg : messages) {
            client.showMessage(setMessageParams((IConstructor) msg));
        }
    }

    private static MessageParams setMessageParams(IConstructor message) {
        var params = new MessageParams();
        switch (message.getName()) {
            case "warning": {
                params.setType(MessageType.Warning);
                break;
            }
            case "info": {
                params.setType(MessageType.Info);
                break;
            }
            default: params.setType(MessageType.Log);
        }

        var msgText = ((IString) message.get("msg")).getValue();
        if (message.has("at")) {
            var at = Locations.toUri((ISourceLocation) message.get("at"));
            params.setMessage(String.format("%s (at %s)", msgText, at));
        } else {
            params.setMessage(msgText);
        }

        return params;
    }

    @Override
    public void didCreateFiles(CreateFilesParams params) {
        // This is fine, as long as `ParametricWorkspaceService` doet not claim to support the `didCreateFiles` capability.
        throw new UnsupportedOperationException("Unimplemented method 'didCreateFiles'");
    }

    @Override
    public void didRenameFiles(RenameFilesParams params, List<WorkspaceFolder> workspaceFolders) {
        Map<ILanguageContributions, List<FileRename>> byContrib =  bundleRenamesByContribution(params.getFiles());
        for (var entry : byContrib.entrySet()) {
            ILanguageContributions contrib = entry.getKey();
            List<FileRename> renames = entry.getValue();

            IList renameDocumentEdits = renames.stream().map(rename -> fileRenameToDocumentEdit(rename)).collect(VF.listWriter());

            contrib.didRenameFiles(renameDocumentEdits)
                .thenAccept(res -> {
                    var edits = (IList) res.get(0);
                    var messages = (ISet) res.get(1);
                    var client = availableClient();
                    showMessages(client, messages);

                    if (edits.isEmpty()) {
                        return;
                    }

                    WorkspaceEdit changes = DocumentChanges.translateDocumentChanges(edits, columns);
                    client.applyEdit(new ApplyWorkspaceEditParams(changes, "Rename files")).thenAccept(editResponse -> {
                        if (!editResponse.isApplied()) {
                            throw new RuntimeException("didRenameFiles resulted in a list of edits but applying them failed"
                                + (editResponse.getFailureReason() != null ? (": " + editResponse.getFailureReason()) : ""));
                        }
                    });
                })
                .get()
                .exceptionally(e -> {
                    var cause = e.getCause();
                    logger.catching(Level.ERROR, cause);
                    var message = "unknown error";
                    if (cause != null && cause.getMessage() != null) {
                        message = cause.getMessage();
                    }
                    availableClient().showMessage(new MessageParams(MessageType.Error, message));
                    return null; // Return of type `Void` is unused, but required
                });
        }
    }

    private Map<ILanguageContributions, List<FileRename>> bundleRenamesByContribution(List<FileRename> allRenames) {
        Map<ILanguageContributions, List<FileRename>> bundled = new HashMap<>();
        for (FileRename rename : allRenames) {
            var l = Locations.toLoc(rename.getNewUri());
            var language = safeLanguage(l);
            if (language.isPresent()) {
                ILanguageContributions contrib = contributions.get(language.get());
                if (contrib != null) {
                    bundled.computeIfAbsent(contrib, k -> new ArrayList<>()).add(rename);
                }
            }
        }

        return bundled;
    }

    private IConstructor fileRenameToDocumentEdit(FileRename rename) {
        ISourceLocation from = Locations.toLoc(rename.getOldUri());
        ISourceLocation to = Locations.toLoc(rename.getNewUri());
        return VF.constructor(renamedConstructor, from, to);
    }

    @Override
    public CompletableFuture<List<InlayHint>> inlayHint(InlayHintParams params) {
        logger.trace("inlayHint for: {}", params.getTextDocument().getUri());
        ISourceLocation loc = Locations.toLoc(params.getTextDocument());
        TextDocumentState file = getFile(loc);
        ILanguageContributions contrib = contributions(loc);
        return recoverExceptions(file.getLastTreeAsync(false)
                .thenApply(Versioned::get)
                .thenApply(contrib::inlayHint)
                .thenCompose(InterruptibleFuture::get)
                .thenApply(s -> s.stream()
                    .map(this::rowToInlayHint)
                    .collect(Collectors.toList())
            ), () -> null);
    }


    private static <T> CompletableFuture<T> recoverExceptions(CompletableFuture<T> future, Supplier<T> defaultValue) {
        return future
            .exceptionally(e -> {
                logger.error("Operation failed with", e);
                return defaultValue.get();
            });
    }

    private InlayHint rowToInlayHint(IValue v) {
        // unpack rascal value
        var t = (IConstructor) v;
        var loc =(ISourceLocation) t.get("position");
        var label = ((IString) t.get("label")).getValue();
        var kind = (IConstructor) t.get("kind");
        var tKW = t.asWithKeywordParameters();
        var toolTip = (IString)tKW.getParameter("toolTip");
        var atEnd = tKW.hasParameter("atEnd") && ((IBool)tKW.getParameter("atEnd")).getValue();

        // translate to lsp
        var result = new InlayHint(Locations.toPosition(loc, columns, atEnd), Either.forLeft(label.trim()));
        result.setKind(kind.getName().equals("type") ? InlayHintKind.Type : InlayHintKind.Parameter);
        result.setPaddingLeft(label.startsWith(" "));
        result.setPaddingRight(label.endsWith(" "));
        if (toolTip != null && toolTip.length() > 0) {
            result.setTooltip(toolTip.getValue());
        }
        return result;
    }

    private CodeLens locCommandTupleToCodeLense(String languageName, IValue v) {
        ITuple t = (ITuple) v;
        ISourceLocation loc = (ISourceLocation) t.get(0);
        IConstructor command = (IConstructor) t.get(1);

        return new CodeLens(Locations.toRange(loc, columns), CodeActions.constructorToCommand(dedicatedLanguageName, languageName, command), null);
    }

    private static <T> T last(List<T> l) {
        return l.get(l.size() - 1);
    }

    private Optional<String> safeLanguage(ISourceLocation loc) {
        var ext = extension(loc);
        if ("".equals(ext)) {
            if (contributions.size() == 1) {
                logger.trace("file was opened without an extension; falling back to the single registered language for: {}", loc);
                return contributions.keySet().stream().findFirst();
            } else {
                logger.error("file was opened without an extension and there are multiple languages registered, so we cannot pick a fallback for: {}", loc);
                return Optional.empty();
            }
        }
        return Optional.ofNullable(registeredExtensions.get(ext));
    }

    private String language(ISourceLocation loc) {
        return safeLanguage(loc).orElseThrow(() ->
            new UnsupportedOperationException(String.format("Rascal Parametric LSP has no support for this file, since no language is registered for extension '%s': %s", extension(loc), loc))
        );
    }

    private ILanguageContributions contributions(ISourceLocation doc) {
        return safeLanguage(doc)
            .map(contributions::get)
            .map(ILanguageContributions.class::cast)
            .flatMap(Optional::ofNullable)
            .orElseGet(() -> new NoContributions(extension(doc), exec));
    }

    private static String extension(ISourceLocation doc) {
        return URIUtil.getExtension(doc);
    }

    private ParametricFileFacts facts(ISourceLocation doc) {
        ParametricFileFacts fact = facts.get(language(doc));

        if (fact == null) {
            throw new ResponseErrorException(unknownFileError(doc, doc));
        }

        return fact;
    }

    private TextDocumentState open(TextDocumentItem doc, long timestamp) {
        return files.computeIfAbsent(Locations.toLoc(doc),
            l -> new TextDocumentState(contributions(l)::parsing, l, doc.getVersion(), doc.getText(), timestamp));
    }

    private TextDocumentState getFile(ISourceLocation loc) {
        TextDocumentState file = files.get(loc);
        if (file == null) {
            throw new ResponseErrorException(unknownFileError(loc, loc));
        }
        return file;
    }

    public void shutdown() {
        exec.shutdown();
    }

    private CompletableFuture<SemanticTokens> getSemanticTokens(TextDocumentIdentifier doc) {
        var loc = Locations.toLoc(doc);
        var specialCaseHighlighting = contributions(loc).specialCaseHighlighting();
        return recoverExceptions(getFile(loc).getCurrentTreeAsync(true)
                .thenApply(Versioned::get)
                .thenCombineAsync(specialCaseHighlighting, tokenizer::semanticTokensFull, exec)
                .whenComplete((r, e) ->
                    logger.trace("Semantic tokens success, reporting {} tokens back", r == null ? 0 : r.getData().size() / 5)
                )
            , () -> new SemanticTokens(Collections.emptyList()));
    }

    @Override
    public CompletableFuture<SemanticTokens> semanticTokensFull(SemanticTokensParams params) {
        logger.debug("semanticTokensFull: {}", params.getTextDocument());
        return getSemanticTokens(params.getTextDocument());
    }

    @Override
    public CompletableFuture<Either<SemanticTokens, SemanticTokensDelta>> semanticTokensFullDelta(
            SemanticTokensDeltaParams params) {
        logger.debug("semanticTokensFullDelta: {}", params.getTextDocument());
        return getSemanticTokens(params.getTextDocument()).thenApply(Either::forLeft);
    }

    @Override
    public CompletableFuture<SemanticTokens> semanticTokensRange(SemanticTokensRangeParams params) {
        logger.debug("semanticTokensRange: {}", params.getTextDocument());
        return getSemanticTokens(params.getTextDocument());
    }

    @Override
    public CompletableFuture<List<Either<SymbolInformation, DocumentSymbol>>> documentSymbol(DocumentSymbolParams params) {
        logger.debug("Outline/documentSymbol: {}", params.getTextDocument());

        ISourceLocation location = Locations.toLoc(params.getTextDocument());
        TextDocumentState file = getFile(location);
        ILanguageContributions contrib = contributions(location);
        return recoverExceptions(file.getCurrentTreeAsync(true)
            .thenApply(Versioned::get)
            .thenApply(contrib::documentSymbol)
            .thenCompose(InterruptibleFuture::get)
            .thenApply(documentSymbols -> DocumentSymbols.toLSP(documentSymbols, columns.get(file.getLocation())))
            , Collections::emptyList);
    }

    @Override
    public CompletableFuture<List<Either<Command, CodeAction>>> codeAction(CodeActionParams params) {
        logger.debug("codeAction: {}", params);

        var location = Locations.toLoc(params.getTextDocument());
        final ILanguageContributions contribs = contributions(location);

        // first we make a future stream for filtering out the "fixes" that were optionally sent along with earlier diagnostics
        // and which came back with the codeAction's list of relevant (in scope) diagnostics:
        // CompletableFuture<Stream<IValue>>
        var quickfixes = CodeActions.extractActionsFromDiagnostics(params, contribs::parseCodeActions);

        // here we dynamically ask the contributions for more actions,
        // based on the cursor position in the file and the current parse tree
        CompletableFuture<Stream<IValue>> codeActions = recoverExceptions(
            getFile(location)
                .getCurrentTreeAsync(true)
                .thenApply(Versioned::get)
                .thenCompose(tree -> {
                    var range = Locations.toRascalRange(location, params.getRange(), columns);
                    return computeCodeActions(contribs, range.getStart().getLine(), range.getStart().getCharacter(), tree);
                })
                .thenApply(IList::stream)
            , Stream::empty)
            ;

        // final merging the two streams of commmands, and their conversion to LSP Command data-type
        return CodeActions.mergeAndConvertCodeActions(this, dedicatedLanguageName, contribs.getName(), quickfixes, codeActions);
    }

    private CompletableFuture<IList> computeCodeActions(final ILanguageContributions contribs, final int startLine, final int startColumn, ITree tree) {
        IList focus = TreeSearch.computeFocusList(tree, startLine, startColumn);

        if (!focus.isEmpty()) {
            return contribs.codeAction(focus).get();
        }
        else {
            logger.log(Level.DEBUG, "no tree focus found at {}:{}", startLine, startColumn);
            return CompletableFutureUtils.completedFuture(VF.list(), exec);
        }
    }

    private <T> CompletableFuture<List<T>> lookup(SummaryLookup<T> lookup, TextDocumentIdentifier doc, Position cursor) {
        var loc = Locations.toLoc(doc);
        return getFile(loc)
            .getCurrentTreeAsync(true)
            .thenApply(tree -> facts(loc).lookupInSummaries(lookup, loc, tree, cursor))
            .thenCompose(Function.identity());
    }

    @Override
    public CompletableFuture<Either<List<? extends Location>, List<? extends LocationLink>>> definition(DefinitionParams params) {
        logger.debug("Definition: {} at {}", params.getTextDocument(), params.getPosition());
        return recoverExceptions(
            lookup(ParametricSummary::definitions, params.getTextDocument(), params.getPosition())
            .thenApply(d -> {
                logger.debug("Definitions: {}", d);
                return d;
            })
            .thenApply(Either::forLeft)
            , () -> Either.forLeft(Collections.emptyList()));
    }

    @Override
    public CompletableFuture<Either<List<? extends Location>, List<? extends LocationLink>>> implementation(ImplementationParams params) {
        logger.debug("Implementation: {} at {}", params.getTextDocument(), params.getPosition());
        return recoverExceptions(
            lookup(ParametricSummary::implementations, params.getTextDocument(), params.getPosition())
            .thenApply(Either::forLeft)
            , () -> Either.forLeft(Collections.emptyList()));
    }

    @Override
    public CompletableFuture<List<? extends Location>> references(ReferenceParams params) {
        logger.debug("References: {} at {}", params.getTextDocument(), params.getPosition());
        return recoverExceptions(
            lookup(ParametricSummary::references, params.getTextDocument(), params.getPosition())
            .thenApply(l -> l) // hack to help compiler see type
            , Collections::emptyList);
    }

    @Override
    public CompletableFuture<@Nullable Hover> hover(HoverParams params) {
        logger.debug("Hover: {} at {}", params.getTextDocument(), params.getPosition());
        return recoverExceptions(
            lookup(ParametricSummary::hovers, params.getTextDocument(), params.getPosition())
            .thenApply(Hover::new)
            , () -> null);
    }

    @Override
    public CompletableFuture<List<FoldingRange>> foldingRange(FoldingRangeRequestParams params) {
        logger.debug("Folding range: {}", params.getTextDocument());
        TextDocumentState file = getFile(Locations.toLoc(params.getTextDocument()));
        return recoverExceptions(file.getCurrentTreeAsync(true).thenApply(Versioned::get).thenApply(FoldingRanges::getFoldingRanges)
            .whenComplete((r, e) ->
                logger.trace("Folding regions success, reporting {} regions back", r == null ? 0 : r.size())
            ), Collections::emptyList);
    }

    @Override
    public CompletableFuture<List<SelectionRange>> selectionRange(SelectionRangeParams params) {
        logger.debug("Selection range: {} at {}", params.getTextDocument(), params.getPositions());
        ISourceLocation loc = Locations.toLoc(params.getTextDocument());
        ILanguageContributions contrib = contributions(loc);
        TextDocumentState file = getFile(loc);

        CompletableFuture<Function<IList, CompletableFuture<IList>>> computeSelection = contrib.hasSelectionRange().thenApply(hasDef -> {
            if (!hasDef.booleanValue()) {
                logger.debug("Selection range not implemented; falling back to default implementation ({})", params.getTextDocument());
                return focus -> CompletableFutureUtils.completedFuture(SelectionRanges.uniqueTreeLocations(focus), exec);
            }
            return focus -> contrib.selectionRange(focus).get();
        });

        return recoverExceptions(file.getCurrentTreeAsync(true)
                .thenApply(Versioned::get)
                .thenCompose(t -> CompletableFutureUtils.reduce(params.getPositions().stream()
                    .map(p -> Locations.toRascalPosition(loc, p, columns))
                    .map(p -> computeSelection
                        .thenCompose(compute -> compute.apply(TreeSearch.computeFocusList(t, p.getLine(), p.getCharacter())))
                        .thenApply(selection -> SelectionRanges.toSelectionRange(p, selection, columns)))
                    .collect(Collectors.toUnmodifiableList()))),
            Collections::emptyList);
    }

    @Override
<<<<<<< HEAD
    public CompletableFuture<Either<List<CompletionItem>, CompletionList>> completion(CompletionParams params) {
        logger.debug("Completion: {} at {} with {}", params.getTextDocument(), params.getPosition(), params.getContext());

        var loc = Locations.toLoc(params.getTextDocument());
        var contrib = contributions(loc);
        var file = getFile(loc);
=======
    public CompletableFuture<List<CallHierarchyItem>> prepareCallHierarchy(CallHierarchyPrepareParams params) {
        final var loc = Locations.toLoc(params.getTextDocument());
        final var contrib = contributions(loc);
        final var file = getFile(loc);
>>>>>>> d7e23244

        return recoverExceptions(file.getCurrentTreeAsync(true)
            .thenApply(Versioned::get)
            .thenCompose(t -> {
<<<<<<< HEAD
                var completion = new Completion();
                var lspPos = params.getPosition();
                var rascalPos = Locations.toRascalPosition(loc, lspPos, columns);
                var focus = TreeSearch.computeFocusList(t, rascalPos.getLine(), rascalPos.getCharacter());
                var trigger = completion.triggerKindToRascal(params.getContext());
                var cursorOffset = rascalPos.getCharacter() - TreeAdapter.getLocation((ITree) focus.get(0)).getBeginColumn();
                return contrib.completion(focus, VF.integer(cursorOffset), trigger)
                    .get()
                    .thenApply(ci -> completion.toLSP((IBaseTextDocumentService) this, ci, dedicatedLanguageName, contrib.getName(), rascalPos.getLine(), columns.get(loc)));
            })
            .thenApply(Either::forLeft), () -> Either.forLeft(Collections.emptyList()));
    }

    @Override
=======
                final var pos = Locations.toRascalPosition(loc, params.getPosition(), columns);
                return contrib.prepareCallHierarchy(TreeSearch.computeFocusList(t, pos.getLine(), pos.getCharacter()))
                    .get()
                    .thenApply(items -> {
                        var ch = new CallHierarchy(exec);
                        return items.stream()
                            .map(IConstructor.class::cast)
                            .map(ci -> ch.toLSP(ci, columns))
                            .collect(Collectors.toList());
                    });
            }), Collections::emptyList);
    }

    private <T> CompletableFuture<List<T>> incomingOutgoingCalls(BiFunction<CallHierarchyItem, List<Range>, T> constructor, CallHierarchyItem source, CallHierarchy.Direction direction) {
        final var contrib = contributions(Locations.toLoc(source.getUri()));
        var ch = new CallHierarchy(exec);
        return ch.toRascal(source, contrib::parseCallHierarchyData, columns)
            .thenCompose(sourceItem -> contrib.incomingOutgoingCalls(sourceItem, ch.direction(direction)).get())
            .thenApply(callRel -> {
                // we need to maintain the order
                var orderedEdges = new LinkedHashMap<IConstructor, List<Range>>();
                for (var entry : callRel) {
                    var ciItem = (IConstructor)((ITuple)entry).get(0);
                    var sites = orderedEdges.computeIfAbsent(ciItem, _k -> new ArrayList<>());
                    var callSite = (ISourceLocation)((ITuple)entry).get(1);
                    sites.add(Locations.toRange(callSite, columns));
                }
                return orderedEdges.entrySet().stream()
                    .map(entry -> constructor.apply(ch.toLSP(entry.getKey(), columns), entry.getValue()))
                    .collect(Collectors.toList());
            });
    }

    @Override
    public CompletableFuture<List<CallHierarchyIncomingCall>> callHierarchyIncomingCalls(CallHierarchyIncomingCallsParams params) {
        return recoverExceptions(incomingOutgoingCalls(CallHierarchyIncomingCall::new, params.getItem(), CallHierarchy.Direction.INCOMING), Collections::emptyList);
    }

    @Override
    public CompletableFuture<List<CallHierarchyOutgoingCall>> callHierarchyOutgoingCalls(CallHierarchyOutgoingCallsParams params) {
        return recoverExceptions(incomingOutgoingCalls(CallHierarchyOutgoingCall::new, params.getItem(), CallHierarchy.Direction.OUTGOING), Collections::emptyList);
    }


    @Override
>>>>>>> d7e23244
    public synchronized void registerLanguage(LanguageParameter lang) {
        logger.info("registerLanguage({})", lang.getName());

        var multiplexer = contributions.computeIfAbsent(lang.getName(),
            t -> new LanguageContributionsMultiplexer(lang.getName(), exec)
        );
        var fact = facts.computeIfAbsent(lang.getName(), t ->
            new ParametricFileFacts(exec, columns, multiplexer)
        );

        var parserConfig = lang.getPrecompiledParser();
        if (parserConfig != null) {
            try {
                var location = parserConfig.getParserLocation();
                if (URIResolverRegistry.getInstance().exists(location)) {
                    logger.debug("Got precompiled definition: {}", parserConfig);
                    multiplexer.addContributor(buildContributionKey(lang) + "$parser", new ParserOnlyContribution(lang.getName(), parserConfig, exec));
                }
                else {
                    logger.error("Defined precompiled parser ({}) does not exist", parserConfig);
                }
            }
            catch (FactParseError e) {
                logger.error("Error parsing location in precompiled parser specification (we expect a rascal loc)", e);
            }
        }

        var clientCopy = availableClient();
        multiplexer.addContributor(buildContributionKey(lang),
            new InterpretedLanguageContributions(lang, this, availableWorkspaceService(), (IBaseLanguageClient)clientCopy, exec));

        dynamicCapabilities.registerCapabilities(multiplexer);

        fact.reloadContributions();
        fact.setClient(clientCopy);

        for (var extension: lang.getExtensions()) {
            this.registeredExtensions.put(extension, lang.getName());
        }

        // If we opened any files with this extension before, now associate them with contributions
        var extensions = Arrays.asList(lang.getExtensions());
        for (var f : files.keySet()) {
            if (extensions.contains(extension(f))) {
                updateFileState(lang, f);
            }
        }
    }

    private void updateFileState(LanguageParameter lang, ISourceLocation f) {
        logger.trace("File of language {} - updating state: {}", lang.getName(), f);
        // Since we cannot know what happened to this file before we were called, we need to be careful about races.
        // It might have been closed in the meantime, so we compute the new value if the key still exists, based on the current value.
        var state = files.computeIfPresent(f, (loc, currentState) -> currentState.changeParser(contributions(loc)::parsing));
        if (state == null) {
            logger.debug("Updating the parser of {} failed, since it was closed.", f);
            return;
        }
        // Update open editor
        handleParsingErrors(state, state.getCurrentDiagnosticsAsync());
        triggerAnalyzer(f, state.getCurrentContent().version(), NORMAL_DEBOUNCE);
    }


    private static String buildContributionKey(LanguageParameter lang) {
        return lang.getMainFunction() + "::" + lang.getMainFunction();
    }

    @Override
    public synchronized void unregisterLanguage(LanguageParameter lang) {
        boolean removeAll = lang.getMainModule() == null || lang.getMainModule().isEmpty();
        if (!removeAll) {
            var contrib = contributions.get(lang.getName());
            if (contrib != null && !contrib.removeContributor(buildContributionKey(lang))) {
                logger.error("unregisterLanguage cleared everything, so removing all");
                // ok, so it was a clear after all
                removeAll = true;
            }
            else {
                var fact = facts.get(lang.getName());
                if (fact != null) {
                    fact.reloadContributions();
                }
            }
        }
        if (removeAll) {
            // clear the whole language
            logger.trace("unregisterLanguage({}) completely", lang.getName());

            for (var extension : lang.getExtensions()) {
                this.registeredExtensions.remove(extension);
            }
            facts.remove(lang.getName());
            contributions.remove(lang.getName());
        }

        dynamicCapabilities.updateCapabilities(contributions);
    }

    @Override
    public void projectAdded(String name, ISourceLocation projectRoot) {
        // No need to do anything
    }

    @Override
    public void projectRemoved(String name, ISourceLocation projectRoot) {
        // No need to do anything
    }

    @Override
    public CompletableFuture<IValue> executeCommand(String languageName, String command) {
        ILanguageContributions contribs = contributions.get(languageName);

        if (contribs != null) {
            return contribs.execution(command).get();
        }
        else {
            logger.warn("ignoring command execution (no contributor configured for this language): {}, {} ", languageName, command);
            return CompletableFutureUtils.completedFuture(IRascalValueFactory.getInstance().string("No contributions configured for the language: " + languageName), exec);
        }
    }

    @Override
    public boolean isManagingFile(ISourceLocation file) {
        return files.containsKey(file.top());
    }

    @Override
    public @Nullable TextDocumentState getDocumentState(ISourceLocation file) {
        return files.get(file.top());
    }

    @Override
    public void cancelProgress(String progressId) {
        contributions.values().forEach(plex ->
            plex.cancelProgress(progressId));
    }

    private ResponseError unknownFileError(ISourceLocation loc, Object data) {
        return new ResponseError(ResponseErrorCode.RequestFailed, "Unknown file: " + loc, data);
    }
}<|MERGE_RESOLUTION|>--- conflicted
+++ resolved
@@ -52,30 +52,24 @@
 import org.checkerframework.checker.nullness.qual.MonotonicNonNull;
 import org.checkerframework.checker.nullness.qual.Nullable;
 import org.eclipse.lsp4j.ApplyWorkspaceEditParams;
-<<<<<<< HEAD
-import org.eclipse.lsp4j.ClientCapabilities;
-=======
 import org.eclipse.lsp4j.CallHierarchyIncomingCall;
 import org.eclipse.lsp4j.CallHierarchyIncomingCallsParams;
 import org.eclipse.lsp4j.CallHierarchyItem;
 import org.eclipse.lsp4j.CallHierarchyOutgoingCall;
 import org.eclipse.lsp4j.CallHierarchyOutgoingCallsParams;
 import org.eclipse.lsp4j.CallHierarchyPrepareParams;
->>>>>>> d7e23244
+import org.eclipse.lsp4j.ClientCapabilities;
 import org.eclipse.lsp4j.CodeAction;
 import org.eclipse.lsp4j.CodeActionParams;
 import org.eclipse.lsp4j.CodeLens;
 import org.eclipse.lsp4j.CodeLensOptions;
 import org.eclipse.lsp4j.CodeLensParams;
 import org.eclipse.lsp4j.Command;
-<<<<<<< HEAD
 import org.eclipse.lsp4j.CompletionItem;
 import org.eclipse.lsp4j.CompletionList;
 import org.eclipse.lsp4j.CompletionOptions;
 import org.eclipse.lsp4j.CompletionParams;
-=======
 import org.eclipse.lsp4j.CreateFilesParams;
->>>>>>> d7e23244
 import org.eclipse.lsp4j.DefinitionParams;
 import org.eclipse.lsp4j.DeleteFilesParams;
 import org.eclipse.lsp4j.Diagnostic;
@@ -143,12 +137,9 @@
 import org.rascalmpl.vscode.lsp.IBaseLanguageClient;
 import org.rascalmpl.vscode.lsp.IBaseTextDocumentService;
 import org.rascalmpl.vscode.lsp.TextDocumentState;
-<<<<<<< HEAD
+import org.rascalmpl.vscode.lsp.parametric.LanguageRegistry.LanguageParameter;
 import org.rascalmpl.vscode.lsp.parametric.capabilities.CompletionCapability;
 import org.rascalmpl.vscode.lsp.parametric.capabilities.DynamicCapabilities;
-=======
-import org.rascalmpl.vscode.lsp.parametric.LanguageRegistry.LanguageParameter;
->>>>>>> d7e23244
 import org.rascalmpl.vscode.lsp.parametric.model.ParametricFileFacts;
 import org.rascalmpl.vscode.lsp.parametric.model.ParametricSummary;
 import org.rascalmpl.vscode.lsp.parametric.model.ParametricSummary.SummaryLookup;
@@ -272,15 +263,11 @@
         result.setInlayHintProvider(true);
         result.setSelectionRangeProvider(true);
         result.setFoldingRangeProvider(true);
-<<<<<<< HEAD
-
+        result.setCallHierarchyProvider(true);
         if (!clientCapabilities.getTextDocument().getCompletion().getDynamicRegistration()) {
             // TODO Can we do our best to supply a reasonable set of default trigger characters here?
             result.setCompletionProvider(new CompletionOptions(false, null));
         }
-=======
-        result.setCallHierarchyProvider(true);
->>>>>>> d7e23244
     }
 
     private String getRascalMetaCommandName() {
@@ -902,39 +889,14 @@
     }
 
     @Override
-<<<<<<< HEAD
-    public CompletableFuture<Either<List<CompletionItem>, CompletionList>> completion(CompletionParams params) {
-        logger.debug("Completion: {} at {} with {}", params.getTextDocument(), params.getPosition(), params.getContext());
-
-        var loc = Locations.toLoc(params.getTextDocument());
-        var contrib = contributions(loc);
-        var file = getFile(loc);
-=======
     public CompletableFuture<List<CallHierarchyItem>> prepareCallHierarchy(CallHierarchyPrepareParams params) {
         final var loc = Locations.toLoc(params.getTextDocument());
         final var contrib = contributions(loc);
         final var file = getFile(loc);
->>>>>>> d7e23244
 
         return recoverExceptions(file.getCurrentTreeAsync(true)
             .thenApply(Versioned::get)
             .thenCompose(t -> {
-<<<<<<< HEAD
-                var completion = new Completion();
-                var lspPos = params.getPosition();
-                var rascalPos = Locations.toRascalPosition(loc, lspPos, columns);
-                var focus = TreeSearch.computeFocusList(t, rascalPos.getLine(), rascalPos.getCharacter());
-                var trigger = completion.triggerKindToRascal(params.getContext());
-                var cursorOffset = rascalPos.getCharacter() - TreeAdapter.getLocation((ITree) focus.get(0)).getBeginColumn();
-                return contrib.completion(focus, VF.integer(cursorOffset), trigger)
-                    .get()
-                    .thenApply(ci -> completion.toLSP((IBaseTextDocumentService) this, ci, dedicatedLanguageName, contrib.getName(), rascalPos.getLine(), columns.get(loc)));
-            })
-            .thenApply(Either::forLeft), () -> Either.forLeft(Collections.emptyList()));
-    }
-
-    @Override
-=======
                 final var pos = Locations.toRascalPosition(loc, params.getPosition(), columns);
                 return contrib.prepareCallHierarchy(TreeSearch.computeFocusList(t, pos.getLine(), pos.getCharacter()))
                     .get()
@@ -978,9 +940,31 @@
         return recoverExceptions(incomingOutgoingCalls(CallHierarchyOutgoingCall::new, params.getItem(), CallHierarchy.Direction.OUTGOING), Collections::emptyList);
     }
 
-
-    @Override
->>>>>>> d7e23244
+    @Override
+    public CompletableFuture<Either<List<CompletionItem>, CompletionList>> completion(CompletionParams params) {
+        logger.debug("Completion: {} at {} with {}", params.getTextDocument(), params.getPosition(), params.getContext());
+
+        var loc = Locations.toLoc(params.getTextDocument());
+        var contrib = contributions(loc);
+        var file = getFile(loc);
+
+        return recoverExceptions(file.getCurrentTreeAsync(true)
+            .thenApply(Versioned::get)
+            .thenCompose(t -> {
+                var completion = new Completion();
+                var lspPos = params.getPosition();
+                var rascalPos = Locations.toRascalPosition(loc, lspPos, columns);
+                var focus = TreeSearch.computeFocusList(t, rascalPos.getLine(), rascalPos.getCharacter());
+                var trigger = completion.triggerKindToRascal(params.getContext());
+                var cursorOffset = rascalPos.getCharacter() - TreeAdapter.getLocation((ITree) focus.get(0)).getBeginColumn();
+                return contrib.completion(focus, VF.integer(cursorOffset), trigger)
+                    .get()
+                    .thenApply(ci -> completion.toLSP((IBaseTextDocumentService) this, ci, dedicatedLanguageName, contrib.getName(), rascalPos.getLine(), columns.get(loc)));
+            })
+            .thenApply(Either::forLeft), () -> Either.forLeft(Collections.emptyList()));
+    }
+
+    @Override
     public synchronized void registerLanguage(LanguageParameter lang) {
         logger.info("registerLanguage({})", lang.getName());
 
