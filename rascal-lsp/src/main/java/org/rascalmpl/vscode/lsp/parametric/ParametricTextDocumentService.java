/*
 * Copyright (c) 2018-2025, NWO-I CWI and Swat.engineering
 * All rights reserved.
 *
 * Redistribution and use in source and binary forms, with or without
 * modification, are permitted provided that the following conditions are met:
 *
 * 1. Redistributions of source code must retain the above copyright notice,
 * this list of conditions and the following disclaimer.
 *
 * 2. Redistributions in binary form must reproduce the above copyright notice,
 * this list of conditions and the following disclaimer in the documentation
 * and/or other materials provided with the distribution.
 *
 * THIS SOFTWARE IS PROVIDED BY THE COPYRIGHT HOLDERS AND CONTRIBUTORS "AS IS"
 * AND ANY EXPRESS OR IMPLIED WARRANTIES, INCLUDING, BUT NOT LIMITED TO, THE
 * IMPLIED WARRANTIES OF MERCHANTABILITY AND FITNESS FOR A PARTICULAR PURPOSE
 * ARE DISCLAIMED. IN NO EVENT SHALL THE COPYRIGHT HOLDER OR CONTRIBUTORS BE
 * LIABLE FOR ANY DIRECT, INDIRECT, INCIDENTAL, SPECIAL, EXEMPLARY, OR
 * CONSEQUENTIAL DAMAGES (INCLUDING, BUT NOT LIMITED TO, PROCUREMENT OF
 * SUBSTITUTE GOODS OR SERVICES; LOSS OF USE, DATA, OR PROFITS; OR BUSINESS
 * INTERRUPTION) HOWEVER CAUSED AND ON ANY THEORY OF LIABILITY, WHETHER IN
 * CONTRACT, STRICT LIABILITY, OR TORT (INCLUDING NEGLIGENCE OR OTHERWISE)
 * ARISING IN ANY WAY OUT OF THE USE OF THIS SOFTWARE, EVEN IF ADVISED OF THE
 * POSSIBILITY OF SUCH DAMAGE.
 */
package org.rascalmpl.vscode.lsp.parametric;

import java.io.IOException;
import java.io.Reader;
import java.net.URI;
import java.time.Duration;
import java.util.ArrayList;
import java.util.Collections;
import java.util.HashMap;
import java.util.List;
import java.util.Map;
import java.util.concurrent.CompletableFuture;
import java.util.concurrent.ConcurrentHashMap;
import java.util.concurrent.ExecutorService;
import java.util.function.Function;
import java.util.function.Supplier;
import java.util.stream.Collectors;
import java.util.stream.Stream;

import org.apache.logging.log4j.Level;
import org.apache.logging.log4j.LogManager;
import org.apache.logging.log4j.Logger;
import org.apache.logging.log4j.core.util.IOUtils;
import org.checkerframework.checker.nullness.qual.MonotonicNonNull;
import org.checkerframework.checker.nullness.qual.Nullable;
import org.eclipse.lsp4j.ApplyWorkspaceEditParams;
import org.eclipse.lsp4j.CodeAction;
import org.eclipse.lsp4j.CodeActionParams;
import org.eclipse.lsp4j.CodeLens;
import org.eclipse.lsp4j.CodeLensOptions;
import org.eclipse.lsp4j.CodeLensParams;
import org.eclipse.lsp4j.Command;
import org.eclipse.lsp4j.DefinitionParams;
import org.eclipse.lsp4j.DeleteFilesParams;
import org.eclipse.lsp4j.Diagnostic;
import org.eclipse.lsp4j.DidChangeTextDocumentParams;
import org.eclipse.lsp4j.DidCloseTextDocumentParams;
import org.eclipse.lsp4j.DidOpenTextDocumentParams;
import org.eclipse.lsp4j.DidSaveTextDocumentParams;
import org.eclipse.lsp4j.DocumentSymbol;
import org.eclipse.lsp4j.DocumentSymbolParams;
import org.eclipse.lsp4j.ExecuteCommandOptions;
import org.eclipse.lsp4j.FileRename;
import org.eclipse.lsp4j.FoldingRange;
import org.eclipse.lsp4j.FoldingRangeRequestParams;
import org.eclipse.lsp4j.Hover;
import org.eclipse.lsp4j.HoverParams;
import org.eclipse.lsp4j.ImplementationParams;
import org.eclipse.lsp4j.InlayHint;
import org.eclipse.lsp4j.InlayHintKind;
import org.eclipse.lsp4j.InlayHintParams;
import org.eclipse.lsp4j.Location;
import org.eclipse.lsp4j.LocationLink;
import org.eclipse.lsp4j.MessageParams;
import org.eclipse.lsp4j.MessageType;
import org.eclipse.lsp4j.Position;
import org.eclipse.lsp4j.PrepareRenameDefaultBehavior;
import org.eclipse.lsp4j.PrepareRenameParams;
import org.eclipse.lsp4j.PrepareRenameResult;
import org.eclipse.lsp4j.PublishDiagnosticsParams;
import org.eclipse.lsp4j.Range;
import org.eclipse.lsp4j.ReferenceParams;
import org.eclipse.lsp4j.RenameFilesParams;
import org.eclipse.lsp4j.RenameOptions;
import org.eclipse.lsp4j.RenameParams;
import org.eclipse.lsp4j.SelectionRange;
import org.eclipse.lsp4j.SelectionRangeParams;
import org.eclipse.lsp4j.SemanticTokens;
import org.eclipse.lsp4j.SemanticTokensDelta;
import org.eclipse.lsp4j.SemanticTokensDeltaParams;
import org.eclipse.lsp4j.SemanticTokensParams;
import org.eclipse.lsp4j.SemanticTokensRangeParams;
import org.eclipse.lsp4j.ServerCapabilities;
import org.eclipse.lsp4j.SymbolInformation;
import org.eclipse.lsp4j.TextDocumentIdentifier;
import org.eclipse.lsp4j.TextDocumentItem;
import org.eclipse.lsp4j.TextDocumentSyncKind;
import org.eclipse.lsp4j.VersionedTextDocumentIdentifier;
import org.eclipse.lsp4j.WorkspaceEdit;
import org.eclipse.lsp4j.WorkspaceFolder;
import org.eclipse.lsp4j.jsonrpc.ResponseErrorException;
import org.eclipse.lsp4j.jsonrpc.messages.Either;
import org.eclipse.lsp4j.jsonrpc.messages.Either3;
import org.eclipse.lsp4j.jsonrpc.messages.ResponseError;
import org.eclipse.lsp4j.jsonrpc.messages.ResponseErrorCode;
import org.eclipse.lsp4j.services.LanguageClient;
import org.eclipse.lsp4j.services.LanguageClientAware;
import org.rascalmpl.uri.URIResolverRegistry;
import org.rascalmpl.uri.URIUtil;
import org.rascalmpl.values.IRascalValueFactory;
import org.rascalmpl.values.parsetrees.ITree;
import org.rascalmpl.values.parsetrees.TreeAdapter;
import org.rascalmpl.vscode.lsp.BaseWorkspaceService;
import org.rascalmpl.vscode.lsp.IBaseLanguageClient;
import org.rascalmpl.vscode.lsp.IBaseTextDocumentService;
import org.rascalmpl.vscode.lsp.TextDocumentState;
import org.rascalmpl.vscode.lsp.parametric.model.ParametricFileFacts;
import org.rascalmpl.vscode.lsp.parametric.model.ParametricSummary;
import org.rascalmpl.vscode.lsp.parametric.model.ParametricSummary.SummaryLookup;
import org.rascalmpl.vscode.lsp.terminal.ITerminalIDEServer.LanguageParameter;
import org.rascalmpl.vscode.lsp.uri.FallbackResolver;
import org.rascalmpl.vscode.lsp.util.CodeActions;
import org.rascalmpl.vscode.lsp.util.Diagnostics;
import org.rascalmpl.vscode.lsp.util.DocumentChanges;
import org.rascalmpl.vscode.lsp.util.DocumentSymbols;
import org.rascalmpl.vscode.lsp.util.FoldingRanges;
import org.rascalmpl.vscode.lsp.util.SelectionRanges;
import org.rascalmpl.vscode.lsp.util.SemanticTokenizer;
import org.rascalmpl.vscode.lsp.util.Versioned;
import org.rascalmpl.vscode.lsp.util.concurrent.InterruptibleFuture;
import org.rascalmpl.vscode.lsp.util.locations.ColumnMaps;
import org.rascalmpl.vscode.lsp.util.locations.LineColumnOffsetMap;
import org.rascalmpl.vscode.lsp.util.locations.Locations;
import org.rascalmpl.vscode.lsp.util.locations.impl.TreeSearch;

import io.usethesource.vallang.IBool;
import io.usethesource.vallang.IConstructor;
import io.usethesource.vallang.IList;
import io.usethesource.vallang.ISet;
import io.usethesource.vallang.ISourceLocation;
import io.usethesource.vallang.IString;
import io.usethesource.vallang.ITuple;
import io.usethesource.vallang.IValue;
import io.usethesource.vallang.IValueFactory;
import io.usethesource.vallang.exceptions.FactParseError;
import io.usethesource.vallang.type.Type;
import io.usethesource.vallang.type.TypeFactory;
import io.usethesource.vallang.type.TypeStore;

public class ParametricTextDocumentService implements IBaseTextDocumentService, LanguageClientAware {
    private static final IValueFactory VF = IRascalValueFactory.getInstance();
    private static final Logger logger = LogManager.getLogger(ParametricTextDocumentService.class);

    private final ExecutorService ownExecuter;

    private final String dedicatedLanguageName;
    private final SemanticTokenizer tokenizer = new SemanticTokenizer();
    private @MonotonicNonNull LanguageClient client;
    private @MonotonicNonNull BaseWorkspaceService workspaceService;

    private final Map<ISourceLocation, TextDocumentState> files;
    private final ColumnMaps columns;

    /** extension to language */
    private final Map<String, String> registeredExtensions = new ConcurrentHashMap<>();
    /** language to facts */
    private final Map<String, ParametricFileFacts> facts = new ConcurrentHashMap<>();
    /** language to contribution */
    private final Map<String, LanguageContributionsMultiplexer> contributions = new ConcurrentHashMap<>();

    private final @Nullable LanguageParameter dedicatedLanguage;

    // Create "renamed" constructor of "FileSystemChange" so we can build a list of DocumentEdit objects for didRenameFiles
    private final TypeStore typeStore = new TypeStore();
    private final TypeFactory tf = TypeFactory.getInstance();
    private final Type renamedConstructor = tf.constructor(typeStore,
            tf.abstractDataType(typeStore, "FileSystemChange"), "renamed", tf.sourceLocationType(), "from",
            tf.sourceLocationType(), "to");

    public ParametricTextDocumentService(ExecutorService exec, @Nullable LanguageParameter dedicatedLanguage) {
        // The following call ensures that URIResolverRegistry is initialized before FallbackResolver is accessed
        URIResolverRegistry.getInstance();

        this.ownExecuter = exec;
        this.files = new ConcurrentHashMap<>();
        this.columns = new ColumnMaps(this::getContents);
        if (dedicatedLanguage == null) {
            this.dedicatedLanguageName = "";
            this.dedicatedLanguage = null;
        }
        else {
            this.dedicatedLanguageName = dedicatedLanguage.getName();
            this.dedicatedLanguage = dedicatedLanguage;
        }
        FallbackResolver.getInstance().registerTextDocumentService(this);
    }

    @Override
    public ColumnMaps getColumnMaps() {
        return columns;
    }

    @Override
    public LineColumnOffsetMap getColumnMap(ISourceLocation file) {
        return columns.get(file);
    }

    public String getContents(ISourceLocation file) {
        file = file.top();
        TextDocumentState ideState = files.get(file);
        if (ideState != null) {
            return ideState.getCurrentContent().get();
        }
        try (Reader src = URIResolverRegistry.getInstance().getCharacterReader(file)) {
            return IOUtils.toString(src);
        }
        catch (IOException e) {
            logger.error("Error opening file {} to get contents", file, e);
            return "";
        }
    }

    public void initializeServerCapabilities(ServerCapabilities result) {
        result.setDefinitionProvider(true);
        result.setTextDocumentSync(TextDocumentSyncKind.Full);
        result.setHoverProvider(true);
        result.setReferencesProvider(true);
        result.setDocumentSymbolProvider(true);
        result.setImplementationProvider(true);
        result.setSemanticTokensProvider(tokenizer.options());
        result.setCodeActionProvider(true);
        result.setCodeLensProvider(new CodeLensOptions(false));
        result.setRenameProvider(new RenameOptions(true));
        result.setExecuteCommandProvider(new ExecuteCommandOptions(Collections.singletonList(getRascalMetaCommandName())));
        result.setInlayHintProvider(true);
        result.setSelectionRangeProvider(true);
        result.setFoldingRangeProvider(true);
    }

    private String getRascalMetaCommandName() {
        // if we run in dedicated mode, we prefix the commands with our language name
        // to avoid ambiguity with other dedicated languages and the generic rascal plugin
        if (!dedicatedLanguageName.isEmpty()) {
            return BaseWorkspaceService.RASCAL_META_COMMAND + "-" + dedicatedLanguageName;
        }
        return BaseWorkspaceService.RASCAL_META_COMMAND;
    }

    @Override
    public void pair(BaseWorkspaceService workspaceService) {
        this.workspaceService = workspaceService;
    }

    @Override
    public void connect(LanguageClient client) {
        this.client = client;
        facts.values().forEach(v -> v.setClient(client));
        if (dedicatedLanguage != null) {
            // if there was one scheduled, we now start it up, since the connection has been made
            this.registerLanguage(dedicatedLanguage);
        }
    }

    @Override
    public void initialized() {
        // reserved for future use
        // e.g. dynamic registration of capabilities
    }

    // LSP interface methods

    @Override
    public void didOpen(DidOpenTextDocumentParams params) {
        var timestamp = System.currentTimeMillis();
        logger.debug("Did Open file: {}", params.getTextDocument());
        TextDocumentState file = open(params.getTextDocument(), timestamp);
        handleParsingErrors(file, file.getCurrentDiagnosticsAsync());
        triggerAnalyzer(params.getTextDocument(), NORMAL_DEBOUNCE);
    }

    @Override
    public void didChange(DidChangeTextDocumentParams params) {
        var timestamp = System.currentTimeMillis();
        logger.debug("Did Change file: {}", params.getTextDocument().getUri());
        updateContents(params.getTextDocument(), last(params.getContentChanges()).getText(), timestamp);
        triggerAnalyzer(params.getTextDocument(), NORMAL_DEBOUNCE);
    }

    @Override
    public void didSave(DidSaveTextDocumentParams params) {
        logger.debug("Did Save file: {}", params.getTextDocument());
        // on save we don't get new file contents, that already came in via didChange
        // but we do trigger the builder on save (if a builder exists)
        triggerBuilder(params.getTextDocument());
    }

    @Override
    public void didClose(DidCloseTextDocumentParams params) {
        logger.debug("Did Close file: {}", params.getTextDocument());
        var loc = Locations.toLoc(params.getTextDocument());
        if (files.remove(loc) == null) {
            throw new ResponseErrorException(new ResponseError(ResponseErrorCode.InternalError,
                "Unknown file: " + loc, params));
        }
        facts(loc).close(loc);
    }

    @Override
    public void didDeleteFiles(DeleteFilesParams params) {
        ownExecuter.submit(() -> {
            // if a file is deleted, and we were tracking it, we remove our diagnostics
            for (var f : params.getFiles()) {
                if (registeredExtensions.containsKey(extension(URIUtil.assumeCorrectLocation(f.getUri())))) {
                    client.publishDiagnostics(new PublishDiagnosticsParams(f.getUri(), List.of()));
                }
            }
        });
    }


    private void triggerAnalyzer(TextDocumentItem doc, Duration delay) {
        triggerAnalyzer(new VersionedTextDocumentIdentifier(doc.getUri(), doc.getVersion()), delay);
    }
    private void triggerAnalyzer(VersionedTextDocumentIdentifier doc, Duration delay) {
        logger.trace("Triggering analyzer for {}", doc.getUri());
        var location = Locations.toLoc(doc);
        var fileFacts = facts(location);
        fileFacts.invalidateAnalyzer(location);
        fileFacts.calculateAnalyzer(location, getFile(location).getCurrentTreeAsync(), doc.getVersion(), delay);
    }

    private void triggerBuilder(TextDocumentIdentifier doc) {
        logger.trace("Triggering builder for {}", doc.getUri());
        var location = Locations.toLoc(doc);
        var fileFacts = facts(location);
        fileFacts.invalidateBuilder(location);
        fileFacts.calculateBuilder(location, getFile(location).getCurrentTreeAsync());
    }

    private TextDocumentState updateContents(VersionedTextDocumentIdentifier doc, String newContents, long timestamp) {
        TextDocumentState file = getFile(Locations.toLoc(doc));
        logger.trace("New contents for {}", doc);
        columns.clear(file.getLocation());
        handleParsingErrors(file, file.update(doc.getVersion(), newContents, timestamp));
        return file;
    }

    private void handleParsingErrors(TextDocumentState file, CompletableFuture<Versioned<List<Diagnostics.Template>>> diagnosticsAsync) {
        diagnosticsAsync.thenAccept(diagnostics -> {
            List<Diagnostic> parseErrors = diagnostics.get().stream()
                .map(diagnostic -> diagnostic.instantiate(columns))
                .collect(Collectors.toList());

            logger.trace("Finished parsing tree, reporting new parse errors: {} for: {}", parseErrors, file.getLocation());
            facts(file.getLocation()).reportParseErrors(file.getLocation(), diagnostics.version(), parseErrors);
        });
    }

    @Override
    public CompletableFuture<List<? extends CodeLens>> codeLens(CodeLensParams params) {
        logger.trace("codeLens for: {}", params.getTextDocument().getUri());
        ISourceLocation loc = Locations.toLoc(params.getTextDocument());
        TextDocumentState file = getFile(loc);
        ILanguageContributions contrib = contributions(loc);

        return recoverExceptions(file.getCurrentTreeAsync()
            .thenApply(Versioned::get)
            .thenApply(contrib::codeLens)
            .thenCompose(InterruptibleFuture::get)
            .thenApply(s -> s.stream()
                .map(e -> locCommandTupleToCodeLense(contrib.getName(), e))
                .collect(Collectors.toList())
            ), () -> null);
    }


    @Override
    public CompletableFuture<Either3<Range, PrepareRenameResult, PrepareRenameDefaultBehavior>> prepareRename(
            PrepareRenameParams params) {
        logger.trace("prepareRename for: {}", params.getTextDocument().getUri());
        ISourceLocation location = Locations.toLoc(params.getTextDocument());
        ILanguageContributions contribs = contributions(location);
        Position pos = params.getPosition();
        return getFile(location)
            .getCurrentTreeAsync() // It is the responsibility of the language contribution to handle the case where the tree contains parse errors
            .thenApply(Versioned::get)
            .thenCompose(tree -> computeRenameRange(contribs, pos.getLine(), pos.getCharacter(), tree))
            .thenApply(loc -> {
                if (loc == null) {
                    throw new ResponseErrorException(new ResponseError(ResponseErrorCode.RequestFailed, "Rename not possible", pos));
                }
                return Either3.forFirst(Locations.toRange(loc, columns));
            });
    }

    private CompletableFuture<ISourceLocation> computeRenameRange(final ILanguageContributions contribs, final int startLine,
            final int startColumn, ITree tree) {
        IList focus = TreeSearch.computeFocusList(tree, startLine+1, startColumn);
        if (focus.isEmpty()) {
            throw new ResponseErrorException(new ResponseError(ResponseErrorCode.RequestFailed, "No focus found at " + startLine + ":" + startColumn,
                    TreeAdapter.getLocation(tree)));
        }
        return contribs.prepareRename(focus).get();
    }

    @Override
    public CompletableFuture<WorkspaceEdit> rename(RenameParams params) {
        logger.trace("rename for: {}, new name: {}", params.getTextDocument().getUri(), params.getNewName());
        ISourceLocation loc = Locations.toLoc(params.getTextDocument());
        ILanguageContributions contribs = contributions(loc);
        Position rascalPos = Locations.toRascalPosition(loc, params.getPosition(), columns);
        return getFile(loc)
                .getCurrentTreeAsync()
                .thenApply(Versioned::get)
                .thenCompose(tree -> computeRename(contribs,
                        rascalPos.getLine(), rascalPos.getCharacter(), params.getNewName(), tree));
    }

    private CompletableFuture<WorkspaceEdit> computeRename(final ILanguageContributions contribs, final int startLine,
            final int startColumn, String newName, ITree tree) {
        IList focus = TreeSearch.computeFocusList(tree, startLine, startColumn);
        if (focus.isEmpty()) {
            throw new ResponseErrorException(new ResponseError(ResponseErrorCode.RequestFailed, "No focus found at " + startLine + ":" + startColumn,
                    TreeAdapter.getLocation(tree)));
        }
        return contribs.rename(focus, newName)
                .thenApply(tuple -> {
                    IList documentEdits = (IList) tuple.get(0);
                    showMessages((ISet) tuple.get(1));
                    return DocumentChanges.translateDocumentChanges(this, documentEdits);
                })
                .get();
    }

    private void showMessages(ISet messages) {
        // If any message is an error, throw a ResponseErrorException
        for (var msg : messages) {
            var message = (IConstructor) msg;
            if (message.getName().equals("error")) {
                throw new ResponseErrorException(
                    new ResponseError(ResponseErrorCode.RequestFailed, "Rename failed: " + ((IString) message.get("msg")).getValue(), null));
            }
        }

        for (var msg : messages) {
            client.showMessage(setMessageParams((IConstructor) msg));
        }
    }

    private MessageParams setMessageParams(IConstructor message) {
        var params = new MessageParams();
        switch (message.getName()) {
            case "warning": {
                params.setType(MessageType.Warning);
                break;
            }
            case "info": {
                params.setType(MessageType.Info);
                break;
            }
            default: params.setType(MessageType.Log);
        }

        var msgText = ((IString) message.get("msg")).getValue();
        if (message.has("at")) {
            var at = ((ISourceLocation) message.get("at")).getURI();
            params.setMessage(String.format("%s (at %s)", msgText, at));
        } else {
            params.setMessage(msgText);
        }

        return params;
    }

    @Override
    public void didRenameFiles(RenameFilesParams params, List<WorkspaceFolder> workspaceFolders) {
        Map<ILanguageContributions, List<FileRename>> byContrib =  bundleRenamesByContribution(params.getFiles());
        for (var entry : byContrib.entrySet()) {
            ILanguageContributions contrib = entry.getKey();
            List<FileRename> renames = entry.getValue();

            IList renameDocumentEdits = renames.stream().map(rename -> fileRenameToDocumentEdit(rename)).collect(VF.listWriter());

            contrib.didRenameFiles(renameDocumentEdits)
                .thenAccept(res -> {
                    var edits = (IList) res.get(0);
                    var messages = (ISet) res.get(1);
                    showMessages(messages);

                    if (edits.size() == 0) {
                        return;
                    }

                    WorkspaceEdit changes = DocumentChanges.translateDocumentChanges(this, edits);
                    client.applyEdit(new ApplyWorkspaceEditParams(changes)).thenAccept(editResponse -> {
                        if (!editResponse.isApplied()) {
                            throw new RuntimeException("didRenameFiles resulted in a list of edits but applying them failed"
                                + (editResponse.getFailureReason() != null ? (": " + editResponse.getFailureReason()) : ""));
                        }
                    });
                })
                .get()
                .exceptionally(e -> {
                    logger.catching(Level.ERROR, e.getCause());
                    client.showMessage(new MessageParams(MessageType.Error, e.getCause().getMessage()));
                    return null; // Return of type `Void` is unused, but required
                });
        }
    }

    private Map<ILanguageContributions, List<FileRename>> bundleRenamesByContribution(List<FileRename> allRenames) {
        Map<ILanguageContributions, List<FileRename>> bundled = new HashMap<>();
        for (FileRename rename : allRenames) {
            String language = registeredExtensions.get(extension(URIUtil.assumeCorrectLocation(rename.getNewUri())));
            if (language != null) {
                ILanguageContributions contrib = contributions.get(language);
                if (contrib != null) {
                    bundled.computeIfAbsent(contrib, k -> new ArrayList<>()).add(rename);
                }
            }
        }

        return bundled;
    }

    private IConstructor fileRenameToDocumentEdit(FileRename rename) {
        ISourceLocation from = Locations.toLoc(rename.getOldUri());
        ISourceLocation to = Locations.toLoc(rename.getNewUri());
        return VF.constructor(renamedConstructor, from, to);
    }

    @Override
    public CompletableFuture<List<InlayHint>> inlayHint(InlayHintParams params) {
        logger.trace("inlayHint for: {}", params.getTextDocument().getUri());
<<<<<<< HEAD
        ISourceLocation loc = Locations.toLoc(params.getTextDocument());
        TextDocumentState file = getFile(loc);
        ILanguageContributions contrib = contributions(loc);
        return recoverExceptions(
                recoverExceptions(file.getCurrentTreeAsync(), file::getLastTreeWithoutErrors)
                .thenApply(Versioned::get)
=======
        final TextDocumentState file = getFile(params.getTextDocument());
        final ILanguageContributions contrib = contributions(params.getTextDocument());
        return recoverExceptions(file.getCurrentTreeAsync()
                .thenApply(t -> t == null ? null : t.get())
>>>>>>> b5a51cef
                .thenApply(contrib::inlayHint)
                .thenCompose(InterruptibleFuture::get)
                .thenApply(s -> s.stream()
                    .map(this::rowToInlayHint)
                    .collect(Collectors.toList())
            ), () -> null);
    }


    private static <T> CompletableFuture<T> recoverExceptions(CompletableFuture<T> future, Supplier<T> defaultValue) {
        return future
            .exceptionally(e -> {
                logger.error("Operation failed with", e);
                return defaultValue.get();
            });
    }

    private InlayHint rowToInlayHint(IValue v) {
        // unpack rascal value
        var t = (IConstructor) v;
        var loc =(ISourceLocation) t.get("position");
        var label = ((IString) t.get("label")).getValue();
        var kind = (IConstructor) t.get("kind");
        var toolTip = (IString)t.asWithKeywordParameters().getParameter("toolTip");
        var atEnd = (IBool)t.asWithKeywordParameters().getParameter("atEnd");

        // translate to lsp
        var result = new InlayHint(Locations.toPosition(loc, columns, atEnd.getValue()), Either.forLeft(label.trim()));
        result.setKind(kind.getName().equals("type") ? InlayHintKind.Type : InlayHintKind.Parameter);
        result.setPaddingLeft(label.startsWith(" "));
        result.setPaddingRight(label.endsWith(" "));
        if (toolTip != null && toolTip.length() > 0) {
            result.setTooltip(toolTip.getValue());
        }
        return result;
    }

    private CodeLens locCommandTupleToCodeLense(String languageName, IValue v) {
        ITuple t = (ITuple) v;
        ISourceLocation loc = (ISourceLocation) t.get(0);
        IConstructor command = (IConstructor) t.get(1);

        return new CodeLens(Locations.toRange(loc, columns), CodeActions.constructorToCommand(dedicatedLanguageName, languageName, command), null);
    }

    private static <T> T last(List<T> l) {
        return l.get(l.size() - 1);
    }

    private ILanguageContributions contributions(ISourceLocation doc) {
        String language = registeredExtensions.get(extension(doc));
        if (language != null) {
            ILanguageContributions contrib = contributions.get(language);

            if (contrib != null) {
                return contrib;
            }
        }

        throw new UnsupportedOperationException("Rascal Parametric LSP has no support for this file: " + doc);
    }

    private static String extension(ISourceLocation doc) {
        String file = doc.getPath();
        int index = file.lastIndexOf(".");
        if (index != -1) {
            return file.substring(index + 1);
        }
        return "";
    }

    private ParametricFileFacts facts(ISourceLocation doc) {
        String language = registeredExtensions.get(extension(doc));
        if (language != null) {
            ParametricFileFacts fact = facts.get(language);
            if (fact != null) {
                return fact;
            }
        }
        throw new UnsupportedOperationException("Rascal Parametric LSP has no support for this file: " + doc);
    }

    private TextDocumentState open(TextDocumentItem doc, long timestamp) {
        return files.computeIfAbsent(Locations.toLoc(doc),
            l -> new TextDocumentState(contributions(l)::parsing, l, doc.getVersion(), doc.getText(), timestamp)
        );
    }

    private TextDocumentState getFile(ISourceLocation loc) {
        TextDocumentState file = files.get(loc);
        if (file == null) {
            throw new ResponseErrorException(new ResponseError(ResponseErrorCode.RequestFailed, "Unknown file: " + loc, loc));
        }
        return file;
    }

    public void shutdown() {
        ownExecuter.shutdown();
    }

    private CompletableFuture<SemanticTokens> getSemanticTokens(TextDocumentIdentifier doc) {
        var loc = Locations.toLoc(doc);
        var specialCaseHighlighting = contributions(loc).specialCaseHighlighting();
        return recoverExceptions(getFile(loc).getCurrentTreeAsync()
                .thenApply(Versioned::get)
                .thenCombineAsync(specialCaseHighlighting, tokenizer::semanticTokensFull, ownExecuter)
                .whenComplete((r, e) ->
                    logger.trace("Semantic tokens success, reporting {} tokens back", r == null ? 0 : r.getData().size() / 5)
                )
            , () -> new SemanticTokens(Collections.emptyList()));
    }

    @Override
    public CompletableFuture<SemanticTokens> semanticTokensFull(SemanticTokensParams params) {
        logger.debug("semanticTokensFull: {}", params.getTextDocument());
        return getSemanticTokens(params.getTextDocument());
    }

    @Override
    public CompletableFuture<Either<SemanticTokens, SemanticTokensDelta>> semanticTokensFullDelta(
            SemanticTokensDeltaParams params) {
        logger.debug("semanticTokensFullDelta: {}", params.getTextDocument());
        return getSemanticTokens(params.getTextDocument()).thenApply(Either::forLeft);
    }

    @Override
    public CompletableFuture<SemanticTokens> semanticTokensRange(SemanticTokensRangeParams params) {
        logger.debug("semanticTokensRange: {}", params.getTextDocument());
        return getSemanticTokens(params.getTextDocument());
    }

    @Override
    public CompletableFuture<List<Either<SymbolInformation, DocumentSymbol>>> documentSymbol(DocumentSymbolParams params) {
        logger.debug("Outline/documentSymbol: {}", params.getTextDocument());

        ISourceLocation location = Locations.toLoc(params.getTextDocument());
        TextDocumentState file = getFile(location);
        ILanguageContributions contrib = contributions(location);
        return recoverExceptions(file.getCurrentTreeAsync()
            .thenApply(Versioned::get)
            .thenApply(contrib::documentSymbol)
            .thenCompose(InterruptibleFuture::get)
            .thenApply(documentSymbols -> DocumentSymbols.toLSP(documentSymbols, columns.get(file.getLocation())))
            , Collections::emptyList);
    }

    @Override
    public CompletableFuture<List<Either<Command, CodeAction>>> codeAction(CodeActionParams params) {
        logger.debug("codeAction: {}", params);

        var location = Locations.toLoc(params.getTextDocument());
        final ILanguageContributions contribs = contributions(location);

        var range = Locations.toRascalRange(location, params.getRange(), columns);

        // first we make a future stream for filtering out the "fixes" that were optionally sent along with earlier diagnostics
        // and which came back with the codeAction's list of relevant (in scope) diagnostics:
        // CompletableFuture<Stream<IValue>>
        var quickfixes = CodeActions.extractActionsFromDiagnostics(params, contribs::parseCodeActions);

        // here we dynamically ask the contributions for more actions,
        // based on the cursor position in the file and the current parse tree
        CompletableFuture<Stream<IValue>> codeActions = recoverExceptions(
            getFile(location)
                .getCurrentTreeAsync()
                .thenApply(Versioned::get)
                .thenCompose(tree -> computeCodeActions(contribs, range.getStart().getLine(), range.getStart().getCharacter(), tree))
                .thenApply(IList::stream)
            , Stream::empty)
            ;

        // final merging the two streams of commmands, and their conversion to LSP Command data-type
        return CodeActions.mergeAndConvertCodeActions(this, dedicatedLanguageName, contribs.getName(), quickfixes, codeActions);
    }

    private CompletableFuture<IList> computeCodeActions(final ILanguageContributions contribs, final int startLine, final int startColumn, ITree tree) {
        IList focus = TreeSearch.computeFocusList(tree, startLine, startColumn);

        if (!focus.isEmpty()) {
            return contribs.codeAction(focus).get();
        }
        else {
            logger.log(Level.DEBUG, "no tree focus found at {}:{}", startLine, startColumn);
            return CompletableFuture.completedFuture(VF.list());
        }
    }

    private <T> CompletableFuture<List<T>> lookup(SummaryLookup<T> lookup, TextDocumentIdentifier doc, Position cursor) {
        var loc = Locations.toLoc(doc);
        return getFile(loc)
            .getCurrentTreeAsync()
            .thenApply(tree -> facts(loc).lookupInSummaries(lookup, loc, tree, cursor))
            .thenCompose(Function.identity());
    }

    @Override
    public CompletableFuture<Either<List<? extends Location>, List<? extends LocationLink>>> definition(DefinitionParams params) {
        logger.debug("Definition: {} at {}", params.getTextDocument(), params.getPosition());
        return recoverExceptions(
            lookup(ParametricSummary::definitions, params.getTextDocument(), params.getPosition())
            .thenApply(d -> {
                logger.debug("Definitions: {}", d);
                return d;
            })
            .thenApply(Either::forLeft)
            , () -> Either.forLeft(Collections.emptyList()));
    }

    @Override
    public CompletableFuture<Either<List<? extends Location>, List<? extends LocationLink>>> implementation(ImplementationParams params) {
        logger.debug("Implementation: {} at {}", params.getTextDocument(), params.getPosition());
        return recoverExceptions(
            lookup(ParametricSummary::implementations, params.getTextDocument(), params.getPosition())
            .thenApply(Either::forLeft)
            , () -> Either.forLeft(Collections.emptyList()));
    }

    @Override
    public CompletableFuture<List<? extends Location>> references(ReferenceParams params) {
        logger.debug("References: {} at {}", params.getTextDocument(), params.getPosition());
        return recoverExceptions(
            lookup(ParametricSummary::references, params.getTextDocument(), params.getPosition())
            .thenApply(l -> l) // hack to help compiler see type
            , Collections::emptyList);
    }

    @Override
    public CompletableFuture<Hover> hover(HoverParams params) {
        logger.debug("Hover: {} at {}", params.getTextDocument(), params.getPosition());
        return recoverExceptions(
            lookup(ParametricSummary::hovers, params.getTextDocument(), params.getPosition())
            .thenApply(Hover::new)
            , () -> null);
    }

    @Override
    public CompletableFuture<List<FoldingRange>> foldingRange(FoldingRangeRequestParams params) {
        logger.debug("Folding range: {}", params.getTextDocument());
        TextDocumentState file = getFile(Locations.toLoc(params.getTextDocument()));
        return recoverExceptions(file.getCurrentTreeAsync().thenApply(Versioned::get).thenApplyAsync(FoldingRanges::getFoldingRanges)
            .whenComplete((r, e) ->
                logger.trace("Folding regions success, reporting {} regions back", r == null ? 0 : r.size())
            ), Collections::emptyList);
    }

    @Override
    public CompletableFuture<List<SelectionRange>> selectionRange(SelectionRangeParams params) {
        logger.debug("Selection range: {} at {}", params.getTextDocument(), params.getPositions());
        ISourceLocation loc = Locations.toLoc(params.getTextDocument());
        ILanguageContributions contrib = contributions(loc);
        TextDocumentState file = getFile(loc);

        return recoverExceptions(file.getCurrentTreeAsync()
                .thenApply(Versioned::get)
                .thenCompose(t -> params.getPositions().stream()
                    .map(p -> Locations.toRascalPosition(loc, p, columns))
                    .map(p -> TreeSearch.computeFocusList(t, p.getLine(), p.getCharacter()))
                    .map(focus -> contrib.hasSelectionRange().thenCompose(hasDef -> hasDef.booleanValue()
                        ? contrib.selectionRange(focus).get()
                        : CompletableFuture.completedFuture(SelectionRanges.uniqueTreeLocations(focus))))
                    .map(rangeFut -> rangeFut.thenApply(range -> Collections.singletonList(SelectionRanges.toSelectionRange(range, columns)))) // produce singleton lists here to simplify reduction later
                    .reduce((lf, rf) -> lf.thenCombine(rf, (l, r) -> {
                        l.addAll(r);
                        return l;
                    }))
                    .orElse(CompletableFuture.completedFuture(Collections.emptyList()))),
            Collections::emptyList);
    }

    @Override
    public synchronized void registerLanguage(LanguageParameter lang) {
        logger.info("registerLanguage({})", lang.getName());

        for (var extension: lang.getExtensions()) {
            this.registeredExtensions.put(extension, lang.getName());
        }

        var multiplexer = contributions.computeIfAbsent(lang.getName(),
            t -> new LanguageContributionsMultiplexer(lang.getName(), ownExecuter)
        );
        var fact = facts.computeIfAbsent(lang.getName(), t ->
            new ParametricFileFacts(ownExecuter, columns, multiplexer)
        );

        if (lang.getPrecompiledParser() != null) {
            try {
                var location = lang.getPrecompiledParser().getParserLocation();
                if (URIResolverRegistry.getInstance().exists(location)) {
                    logger.debug("Got precompiled definition: {}", lang.getPrecompiledParser());
                    multiplexer.addContributor(buildContributionKey(lang) + "$parser", new ParserOnlyContribution(lang.getName(), lang.getPrecompiledParser(), ownExecuter));
                }
                else {
                    logger.error("Defined precompiled parser ({}) does not exist", lang.getPrecompiledParser());
                }
            }
            catch (FactParseError e) {
                logger.error("Error parsing location in precompiled parser specification (we expect a rascal loc)", e);
            }
        }

        multiplexer.addContributor(buildContributionKey(lang),
            new InterpretedLanguageContributions(lang, this, workspaceService, (IBaseLanguageClient) client, ownExecuter));

        fact.reloadContributions();
        if (client != null) {
            fact.setClient(client);
        }
    }

    private static String buildContributionKey(LanguageParameter lang) {
        return lang.getMainFunction() + "::" + lang.getMainFunction();
    }

    @Override
    public synchronized void unregisterLanguage(LanguageParameter lang) {
        boolean removeAll = lang.getMainModule() == null || lang.getMainModule().isEmpty();
        if (!removeAll) {
            if (!contributions.get(lang.getName()).removeContributor(buildContributionKey(lang))) {
                logger.error("unregisterLanguage cleared everything, so removing all");
                // ok, so it was a clear after all
                removeAll = true;
            }
            else {
                facts.get(lang.getName()).reloadContributions();
            }
        }
        if (removeAll) {
            // clear the whole language
            logger.trace("unregisterLanguage({}) completely", lang.getName());

            for (var extension : lang.getExtensions()) {
                this.registeredExtensions.remove(extension);
            }
            facts.remove(lang.getName());
            contributions.remove(lang.getName());
        }
    }

    @Override
    public CompletableFuture<IValue> executeCommand(String languageName, String command) {
        ILanguageContributions contribs = contributions.get(languageName);

        if (contribs != null) {
            return contribs.execution(command).get();
        }
        else {
            logger.warn("ignoring command execution (no contributor configured for this language): {}, {} ", languageName, command);
            return CompletableFuture.completedFuture(null);
        }
    }

    @Override
    public boolean isManagingFile(ISourceLocation file) {
        return files.containsKey(file.top());
    }

    @Override
    public TextDocumentState getDocumentState(ISourceLocation file) {
        return files.get(file.top());
    }

    @Override
    public void cancelProgress(String progressId) {
        contributions.values().forEach(plex ->
            plex.cancelProgress(progressId));
    }
}<|MERGE_RESOLUTION|>--- conflicted
+++ resolved
@@ -538,19 +538,11 @@
     @Override
     public CompletableFuture<List<InlayHint>> inlayHint(InlayHintParams params) {
         logger.trace("inlayHint for: {}", params.getTextDocument().getUri());
-<<<<<<< HEAD
         ISourceLocation loc = Locations.toLoc(params.getTextDocument());
         TextDocumentState file = getFile(loc);
         ILanguageContributions contrib = contributions(loc);
-        return recoverExceptions(
-                recoverExceptions(file.getCurrentTreeAsync(), file::getLastTreeWithoutErrors)
-                .thenApply(Versioned::get)
-=======
-        final TextDocumentState file = getFile(params.getTextDocument());
-        final ILanguageContributions contrib = contributions(params.getTextDocument());
         return recoverExceptions(file.getCurrentTreeAsync()
                 .thenApply(t -> t == null ? null : t.get())
->>>>>>> b5a51cef
                 .thenApply(contrib::inlayHint)
                 .thenCompose(InterruptibleFuture::get)
                 .thenApply(s -> s.stream()
