/*
 * Copyright (c) 2018-2025, NWO-I CWI and Swat.engineering
 * All rights reserved.
 *
 * Redistribution and use in source and binary forms, with or without
 * modification, are permitted provided that the following conditions are met:
 *
 * 1. Redistributions of source code must retain the above copyright notice,
 * this list of conditions and the following disclaimer.
 *
 * 2. Redistributions in binary form must reproduce the above copyright notice,
 * this list of conditions and the following disclaimer in the documentation
 * and/or other materials provided with the distribution.
 *
 * THIS SOFTWARE IS PROVIDED BY THE COPYRIGHT HOLDERS AND CONTRIBUTORS "AS IS"
 * AND ANY EXPRESS OR IMPLIED WARRANTIES, INCLUDING, BUT NOT LIMITED TO, THE
 * IMPLIED WARRANTIES OF MERCHANTABILITY AND FITNESS FOR A PARTICULAR PURPOSE
 * ARE DISCLAIMED. IN NO EVENT SHALL THE COPYRIGHT HOLDER OR CONTRIBUTORS BE
 * LIABLE FOR ANY DIRECT, INDIRECT, INCIDENTAL, SPECIAL, EXEMPLARY, OR
 * CONSEQUENTIAL DAMAGES (INCLUDING, BUT NOT LIMITED TO, PROCUREMENT OF
 * SUBSTITUTE GOODS OR SERVICES; LOSS OF USE, DATA, OR PROFITS; OR BUSINESS
 * INTERRUPTION) HOWEVER CAUSED AND ON ANY THEORY OF LIABILITY, WHETHER IN
 * CONTRACT, STRICT LIABILITY, OR TORT (INCLUDING NEGLIGENCE OR OTHERWISE)
 * ARISING IN ANY WAY OUT OF THE USE OF THIS SOFTWARE, EVEN IF ADVISED OF THE
 * POSSIBILITY OF SUCH DAMAGE.
 */
package org.rascalmpl.vscode.lsp.parametric;

import java.io.IOException;
import java.io.Reader;
import java.time.Duration;
import java.util.Collections;
import java.util.List;
import java.util.Map;
import java.util.concurrent.CompletableFuture;
import java.util.concurrent.ConcurrentHashMap;
import java.util.concurrent.ExecutorService;
import java.util.function.Function;
import java.util.function.Supplier;
import java.util.stream.Collectors;
import java.util.stream.Stream;

import org.apache.logging.log4j.Level;
import org.apache.logging.log4j.LogManager;
import org.apache.logging.log4j.Logger;
import org.apache.logging.log4j.core.util.IOUtils;
import org.checkerframework.checker.nullness.qual.MonotonicNonNull;
import org.checkerframework.checker.nullness.qual.Nullable;
import org.eclipse.lsp4j.CodeAction;
import org.eclipse.lsp4j.CodeActionParams;
import org.eclipse.lsp4j.CodeLens;
import org.eclipse.lsp4j.CodeLensOptions;
import org.eclipse.lsp4j.CodeLensParams;
import org.eclipse.lsp4j.Command;
import org.eclipse.lsp4j.DefinitionParams;
import org.eclipse.lsp4j.Diagnostic;
import org.eclipse.lsp4j.DidChangeTextDocumentParams;
import org.eclipse.lsp4j.DidCloseTextDocumentParams;
import org.eclipse.lsp4j.DidOpenTextDocumentParams;
import org.eclipse.lsp4j.DidSaveTextDocumentParams;
import org.eclipse.lsp4j.DocumentSymbol;
import org.eclipse.lsp4j.DocumentSymbolParams;
import org.eclipse.lsp4j.ExecuteCommandOptions;
import org.eclipse.lsp4j.FoldingRange;
import org.eclipse.lsp4j.FoldingRangeRequestParams;
import org.eclipse.lsp4j.Hover;
import org.eclipse.lsp4j.HoverParams;
import org.eclipse.lsp4j.ImplementationParams;
import org.eclipse.lsp4j.InlayHint;
import org.eclipse.lsp4j.InlayHintKind;
import org.eclipse.lsp4j.InlayHintParams;
import org.eclipse.lsp4j.LocationLink;
import org.eclipse.lsp4j.Location;
import org.eclipse.lsp4j.Position;
import org.eclipse.lsp4j.ReferenceParams;
import org.eclipse.lsp4j.SemanticTokens;
import org.eclipse.lsp4j.SemanticTokensDelta;
import org.eclipse.lsp4j.SemanticTokensDeltaParams;
import org.eclipse.lsp4j.SemanticTokensParams;
import org.eclipse.lsp4j.SemanticTokensRangeParams;
import org.eclipse.lsp4j.ServerCapabilities;
import org.eclipse.lsp4j.SymbolInformation;
import org.eclipse.lsp4j.TextDocumentIdentifier;
import org.eclipse.lsp4j.TextDocumentItem;
import org.eclipse.lsp4j.TextDocumentSyncKind;
import org.eclipse.lsp4j.VersionedTextDocumentIdentifier;
import org.eclipse.lsp4j.jsonrpc.ResponseErrorException;
import org.eclipse.lsp4j.jsonrpc.messages.Either;
import org.eclipse.lsp4j.jsonrpc.messages.ResponseError;
import org.eclipse.lsp4j.jsonrpc.messages.ResponseErrorCode;
import org.eclipse.lsp4j.services.LanguageClient;
import org.eclipse.lsp4j.services.LanguageClientAware;
import org.rascalmpl.uri.URIResolverRegistry;
import org.rascalmpl.values.IRascalValueFactory;
import org.rascalmpl.values.parsetrees.ITree;
import org.rascalmpl.vscode.lsp.BaseWorkspaceService;
import org.rascalmpl.vscode.lsp.IBaseLanguageClient;
import org.rascalmpl.vscode.lsp.IBaseTextDocumentService;
import org.rascalmpl.vscode.lsp.TextDocumentState;
import org.rascalmpl.vscode.lsp.parametric.model.ParametricFileFacts;
import org.rascalmpl.vscode.lsp.parametric.model.ParametricSummary;
import org.rascalmpl.vscode.lsp.parametric.model.ParametricSummary.SummaryLookup;
import org.rascalmpl.vscode.lsp.terminal.ITerminalIDEServer.LanguageParameter;
import org.rascalmpl.vscode.lsp.uri.FallbackResolver;
import org.rascalmpl.vscode.lsp.util.CodeActions;
import org.rascalmpl.vscode.lsp.util.FoldingRanges;
import org.rascalmpl.vscode.lsp.util.DocumentSymbols;
import org.rascalmpl.vscode.lsp.util.SemanticTokenizer;
import org.rascalmpl.vscode.lsp.util.Versioned;
import org.rascalmpl.vscode.lsp.util.concurrent.InterruptibleFuture;
import org.rascalmpl.vscode.lsp.util.locations.ColumnMaps;
import org.rascalmpl.vscode.lsp.util.locations.LineColumnOffsetMap;
import org.rascalmpl.vscode.lsp.util.locations.Locations;
import org.rascalmpl.vscode.lsp.util.locations.impl.TreeSearch;

import io.usethesource.vallang.IBool;
import io.usethesource.vallang.IConstructor;
import io.usethesource.vallang.IList;
import io.usethesource.vallang.ISourceLocation;
import io.usethesource.vallang.IString;
import io.usethesource.vallang.ITuple;
import io.usethesource.vallang.IValue;
import io.usethesource.vallang.exceptions.FactParseError;

public class ParametricTextDocumentService implements IBaseTextDocumentService, LanguageClientAware {
    private static final Logger logger = LogManager.getLogger(ParametricTextDocumentService.class);
    private final ExecutorService ownExecuter;

    private final String dedicatedLanguageName;
    private final SemanticTokenizer tokenizer = new SemanticTokenizer();
    private @MonotonicNonNull LanguageClient client;
    private @MonotonicNonNull BaseWorkspaceService workspaceService;

    private final Map<ISourceLocation, TextDocumentState> files;
    private final ColumnMaps columns;

    /** extension to language */
    private final Map<String, String> registeredExtensions = new ConcurrentHashMap<>();
    /** language to facts */
    private final Map<String, ParametricFileFacts> facts = new ConcurrentHashMap<>();
    /** language to contribution */
    private final Map<String, LanguageContributionsMultiplexer> contributions = new ConcurrentHashMap<>();

    private final @Nullable LanguageParameter dedicatedLanguage;

    public ParametricTextDocumentService(ExecutorService exec, @Nullable LanguageParameter dedicatedLanguage) {
        // The following call ensures that URIResolverRegistry is initialized before FallbackResolver is accessed
        URIResolverRegistry.getInstance();

        this.ownExecuter = exec;
        this.files = new ConcurrentHashMap<>();
        this.columns = new ColumnMaps(this::getContents);
        if (dedicatedLanguage == null) {
            this.dedicatedLanguageName = "";
            this.dedicatedLanguage = null;
        }
        else {
            this.dedicatedLanguageName = dedicatedLanguage.getName();
            this.dedicatedLanguage = dedicatedLanguage;
        }
        FallbackResolver.getInstance().registerTextDocumentService(this);
    }

    @Override
    public LineColumnOffsetMap getColumnMap(ISourceLocation file) {
        return columns.get(file);
    }

    public String getContents(ISourceLocation file) {
        file = file.top();
        TextDocumentState ideState = files.get(file);
        if (ideState != null) {
            return ideState.getCurrentContent().get();
        }
        try (Reader src = URIResolverRegistry.getInstance().getCharacterReader(file)) {
            return IOUtils.toString(src);
        }
        catch (IOException e) {
            logger.error("Error opening file {} to get contents", file, e);
            return "";
        }
    }

    public void initializeServerCapabilities(ServerCapabilities result) {
        result.setDefinitionProvider(true);
        result.setTextDocumentSync(TextDocumentSyncKind.Full);
        result.setHoverProvider(true);
        result.setReferencesProvider(true);
        result.setDocumentSymbolProvider(true);
        result.setImplementationProvider(true);
        result.setSemanticTokensProvider(tokenizer.options());
        result.setCodeActionProvider(true);
        result.setCodeLensProvider(new CodeLensOptions(false));
        result.setExecuteCommandProvider(new ExecuteCommandOptions(Collections.singletonList(getRascalMetaCommandName())));

        result.setFoldingRangeProvider(true);
        result.setInlayHintProvider(true);
    }

    private String getRascalMetaCommandName() {
        // if we run in dedicated mode, we prefix the commands with our language name
        // to avoid ambiguity with other dedicated languages and the generic rascal plugin
        if (!dedicatedLanguageName.isEmpty()) {
            return BaseWorkspaceService.RASCAL_META_COMMAND + "-" + dedicatedLanguageName;
        }
        return BaseWorkspaceService.RASCAL_META_COMMAND;
    }

    @Override
    public void pair(BaseWorkspaceService workspaceService) {
        this.workspaceService = workspaceService;
    }

    @Override
    public void connect(LanguageClient client) {
        this.client = client;
        facts.values().forEach(v -> v.setClient(client));
        if (dedicatedLanguage != null) {
            // if there was one scheduled, we now start it up, since the connection has been made
            this.registerLanguage(dedicatedLanguage);
        }
    }

    // LSP interface methods

    @Override
    public void didOpen(DidOpenTextDocumentParams params) {
        var timestamp = System.currentTimeMillis();
        logger.debug("Did Open file: {}", params.getTextDocument());
<<<<<<< HEAD
        TextDocumentState file = open(params.getTextDocument());
        handleParsingErrors(file, file.getCurrentDiagnosticsAsync()); // No debounce
=======
        handleParsingErrors(open(params.getTextDocument(), timestamp));
>>>>>>> 2d8c1808
        triggerAnalyzer(params.getTextDocument(), Duration.ofMillis(800));
    }

    @Override
    public void didChange(DidChangeTextDocumentParams params) {
        var timestamp = System.currentTimeMillis();
        logger.debug("Did Change file: {}", params.getTextDocument().getUri());
        updateContents(params.getTextDocument(), last(params.getContentChanges()).getText(), timestamp);
        triggerAnalyzer(params.getTextDocument(), Duration.ofMillis(800));
    }

    @Override
    public void didSave(DidSaveTextDocumentParams params) {
        logger.debug("Did Save file: {}", params.getTextDocument());
        // on save we don't get new file contents, that already came in via didChange
        // but we do trigger the builder on save (if a builder exists)
        triggerBuilder(params.getTextDocument());
    }

    @Override
    public void didClose(DidCloseTextDocumentParams params) {
        logger.debug("Did Close file: {}", params.getTextDocument());
        if (files.remove(Locations.toLoc(params.getTextDocument())) == null) {
            throw new ResponseErrorException(new ResponseError(ResponseErrorCode.InternalError,
                "Unknown file: " + Locations.toLoc(params.getTextDocument()), params));
        }
        facts(params.getTextDocument()).close(Locations.toLoc(params.getTextDocument()));
    }

    private void triggerAnalyzer(TextDocumentItem doc, Duration delay) {
        triggerAnalyzer(new VersionedTextDocumentIdentifier(doc.getUri(), doc.getVersion()), delay);
    }
    private void triggerAnalyzer(VersionedTextDocumentIdentifier doc, Duration delay) {
        logger.trace("Triggering analyzer for {}", doc.getUri());
        var fileFacts = facts(doc);
        var location = Locations.toLoc(doc);
        fileFacts.invalidateAnalyzer(location);
        fileFacts.calculateAnalyzer(location, getFile(doc).getCurrentTreeAsync(), doc.getVersion(), delay);
    }

    private void triggerBuilder(TextDocumentIdentifier doc) {
        logger.trace("Triggering builder for {}", doc.getUri());
        var fileFacts = facts(doc);
        var location = Locations.toLoc(doc);
        fileFacts.invalidateBuilder(location);
        fileFacts.calculateBuilder(location, getFile(doc).getCurrentTreeAsync());
    }

    private TextDocumentState updateContents(VersionedTextDocumentIdentifier doc, String newContents, long timestamp) {
        TextDocumentState file = getFile(doc);
        logger.trace("New contents for {}", doc);
<<<<<<< HEAD
        file.update(doc.getVersion(), newContents);
        handleParsingErrors(file, file.getCurrentDiagnosticsAsync(Duration.ofMillis(800))); // Warning: Might be a later version (when a concurrent update happened)
=======
        handleParsingErrors(file, file.update(doc.getVersion(), newContents, timestamp));
>>>>>>> 2d8c1808
        return file;
    }

    private void handleParsingErrors(TextDocumentState file, CompletableFuture<Versioned<List<Diagnostic>>> diagnosticsAsync) {
        diagnosticsAsync.thenAccept(diagnostics -> {
            List<Diagnostic> parseErrors = diagnostics.get();
            logger.trace("Finished parsing tree, reporting new parse errors: {} for: {}", parseErrors, file.getLocation());
            facts(file.getLocation()).reportParseErrors(file.getLocation(), diagnostics.version(), parseErrors);
        });
    }

    @Override
    public CompletableFuture<List<? extends CodeLens>> codeLens(CodeLensParams params) {
        logger.trace("codeLens for: {}", params.getTextDocument().getUri());
        final TextDocumentState file = getFile(params.getTextDocument());
        final ILanguageContributions contrib = contributions(params.getTextDocument());

        return recoverExceptions(file.getCurrentTreeAsync()
            .thenApply(Versioned::get)
            .thenApply(contrib::codeLens)
            .thenCompose(InterruptibleFuture::get)
            .thenApply(s -> s.stream()
                .map(e -> locCommandTupleToCodeLense(contrib.getName(), e))
                .collect(Collectors.toList())
            ), () -> null);
    }

    @Override
    public CompletableFuture<List<InlayHint>> inlayHint(InlayHintParams params) {
        logger.trace("inlayHint for: {}", params.getTextDocument().getUri());
        final TextDocumentState file = getFile(params.getTextDocument());
        final ILanguageContributions contrib = contributions(params.getTextDocument());
        return recoverExceptions(
                recoverExceptions(file.getCurrentTreeAsync(), file::getLastTreeWithoutErrors)
                .thenApply(Versioned::get)
                .thenApply(contrib::inlayHint)
                .thenCompose(InterruptibleFuture::get)
                .thenApply(s -> s.stream()
                    .map(this::rowToInlayHint)
                    .collect(Collectors.toList())
            ), () -> null);
    }


    private static <T> CompletableFuture<T> recoverExceptions(CompletableFuture<T> future, Supplier<T> defaultValue) {
        return future
            .exceptionally(e -> {
                logger.error("Operation failed with", e);
                return defaultValue.get();
            });
    }

    private InlayHint rowToInlayHint(IValue v) {
        // unpack rascal value
        var t = (IConstructor) v;
        var loc =(ISourceLocation) t.get("position");
        var label = ((IString) t.get("label")).getValue();
        var kind = (IConstructor) t.get("kind");
        var toolTip = (IString)t.asWithKeywordParameters().getParameter("toolTip");
        var atEnd = (IBool)t.asWithKeywordParameters().getParameter("atEnd");

        // translate to lsp
        var result = new InlayHint(Locations.toPosition(loc, columns, atEnd.getValue()), Either.forLeft(label.trim()));
        result.setKind(kind.getName().equals("type") ? InlayHintKind.Type : InlayHintKind.Parameter);
        result.setPaddingLeft(label.startsWith(" "));
        result.setPaddingRight(label.endsWith(" "));
        if (toolTip != null && toolTip.length() > 0) {
            result.setTooltip(toolTip.getValue());
        }
        return result;
    }

    private CodeLens locCommandTupleToCodeLense(String languageName, IValue v) {
        ITuple t = (ITuple) v;
        ISourceLocation loc = (ISourceLocation) t.get(0);
        IConstructor command = (IConstructor) t.get(1);

        return new CodeLens(Locations.toRange(loc, columns), CodeActions.constructorToCommand(dedicatedLanguageName, languageName, command), null);
    }

    private static <T> T last(List<T> l) {
        return l.get(l.size() - 1);
    }

    private ILanguageContributions contributions(TextDocumentIdentifier doc) {
        return contributions(doc.getUri());
    }

    private ILanguageContributions contributions(TextDocumentItem doc) {
        return contributions(doc.getUri());
    }

    private ILanguageContributions contributions(String doc) {
        String language = registeredExtensions.get(extension(doc));
        if (language != null) {
            ILanguageContributions contrib = contributions.get(language);

            if (contrib != null) {
                return contrib;
            }
        }

        throw new UnsupportedOperationException("Rascal Parametric LSP has no support for this file: " + doc);
    }

    private static String extension(String file) {
        int index = file.lastIndexOf(".");
        if (index != -1) {
            return file.substring(index + 1);
        }
        return "";
    }

    private ParametricFileFacts facts(TextDocumentIdentifier doc) {
        return facts(doc.getUri());
    }

    private ParametricFileFacts facts(ISourceLocation doc) {
        return facts(doc.getPath());
    }

    private ParametricFileFacts facts(String doc) {
        String language = registeredExtensions.get(extension(doc));
        if (language != null) {
            ParametricFileFacts fact = facts.get(language);
            if (fact != null) {
                return fact;
            }
        }
        throw new UnsupportedOperationException("Rascal Parametric LSP has no support for this file: " + doc);
    }

    private TextDocumentState open(TextDocumentItem doc, long timestamp) {
        return files.computeIfAbsent(Locations.toLoc(doc),
<<<<<<< HEAD
            l -> new TextDocumentState(contributions(doc)::parsing, l, columns, doc.getVersion(), doc.getText())
=======
            l -> new TextDocumentState(contributions(doc)::parsing, l, doc.getVersion(), doc.getText(), timestamp)
>>>>>>> 2d8c1808
        );
    }

    private TextDocumentState getFile(TextDocumentIdentifier doc) {
        return getFile(Locations.toLoc(doc));
    }

    private TextDocumentState getFile(ISourceLocation loc) {
        TextDocumentState file = files.get(loc);
        if (file == null) {
            throw new ResponseErrorException(new ResponseError(-1, "Unknown file: " + loc, loc));
        }
        return file;
    }

    public void shutdown() {
        ownExecuter.shutdown();
    }

    private CompletableFuture<SemanticTokens> getSemanticTokens(TextDocumentIdentifier doc) {
        var specialCaseHighlighting = contributions(doc).specialCaseHighlighting();
        return recoverExceptions(getFile(doc).getCurrentTreeAsync()
                .thenApply(Versioned::get)
                .thenCombineAsync(specialCaseHighlighting, tokenizer::semanticTokensFull, ownExecuter)
                .whenComplete((r, e) ->
                    logger.trace("Semantic tokens success, reporting {} tokens back", r == null ? 0 : r.getData().size() / 5)
                )
            , () -> new SemanticTokens(Collections.emptyList()));
    }

    @Override
    public CompletableFuture<SemanticTokens> semanticTokensFull(SemanticTokensParams params) {
        logger.debug("semanticTokensFull: {}", params.getTextDocument());
        return getSemanticTokens(params.getTextDocument());
    }

    @Override
    public CompletableFuture<Either<SemanticTokens, SemanticTokensDelta>> semanticTokensFullDelta(
            SemanticTokensDeltaParams params) {
        logger.debug("semanticTokensFullDelta: {}", params.getTextDocument());
        return getSemanticTokens(params.getTextDocument()).thenApply(Either::forLeft);
    }

    @Override
    public CompletableFuture<SemanticTokens> semanticTokensRange(SemanticTokensRangeParams params) {
        logger.debug("semanticTokensRange: {}", params.getTextDocument());
        return getSemanticTokens(params.getTextDocument());
    }

    @Override
    public CompletableFuture<List<Either<SymbolInformation, DocumentSymbol>>>documentSymbol(DocumentSymbolParams params) {
        logger.debug("Outline/documentSymbol: {}", params.getTextDocument());

        final TextDocumentState file = getFile(params.getTextDocument());
        ILanguageContributions contrib = contributions(params.getTextDocument());
        return recoverExceptions(file.getCurrentTreeAsync()
            .thenApply(Versioned::get)
            .thenApply(contrib::documentSymbol)
            .thenCompose(InterruptibleFuture::get)
            .thenApply(documentSymbols -> DocumentSymbols.toLSP(documentSymbols, columns.get(file.getLocation())))
            , Collections::emptyList);
    }

    @Override
    public CompletableFuture<List<Either<Command, CodeAction>>> codeAction(CodeActionParams params) {
        logger.debug("codeAction: {}", params);

        final ILanguageContributions contribs = contributions(params.getTextDocument());

        var range = Locations.toRascalRange(params.getTextDocument(), params.getRange(), columns);

        // first we make a future stream for filtering out the "fixes" that were optionally sent along with earlier diagnostics
        // and which came back with the codeAction's list of relevant (in scope) diagnostics:
        // CompletableFuture<Stream<IValue>>
        var quickfixes = CodeActions.extractActionsFromDiagnostics(params, contribs::parseCodeActions);

        // here we dynamically ask the contributions for more actions,
        // based on the cursor position in the file and the current parse tree
        CompletableFuture<Stream<IValue>> codeActions = recoverExceptions(
            getFile(params.getTextDocument())
                .getCurrentTreeAsync()
                .thenApply(Versioned::get)
                .thenCompose(tree -> computeCodeActions(contribs, range.getStart().getLine(), range.getStart().getCharacter(), tree))
                .thenApply(IList::stream)
            , () -> Stream.<IValue>empty())
            ;

        // final merging the two streams of commmands, and their conversion to LSP Command data-type
        return CodeActions.mergeAndConvertCodeActions(this, dedicatedLanguageName, contribs.getName(), quickfixes, codeActions);
    }

    private CompletableFuture<IList> computeCodeActions(final ILanguageContributions contribs, final int startLine, final int startColumn, ITree tree) {
        IList focus = TreeSearch.computeFocusList(tree, startLine, startColumn);

        if (!focus.isEmpty()) {
            return contribs.codeAction(focus).get();
        }
        else {
            logger.log(Level.DEBUG, "no tree focus found at {}:{}", startLine, startColumn);
            return CompletableFuture.completedFuture(IRascalValueFactory.getInstance().list());
        }
    }

    private <T> CompletableFuture<List<T>> lookup(SummaryLookup<T> lookup, TextDocumentIdentifier doc, Position cursor) {
        return getFile(doc)
            .getCurrentTreeAsync()
            .thenApply(tree -> facts(doc).lookupInSummaries(lookup, Locations.toLoc(doc), tree, cursor))
            .thenCompose(Function.identity());
    }

    @Override
    public CompletableFuture<Either<List<? extends Location>, List<? extends LocationLink>>> definition(DefinitionParams params) {
        logger.debug("Definition: {} at {}", params.getTextDocument(), params.getPosition());
        return recoverExceptions(
            lookup(ParametricSummary::definitions, params.getTextDocument(), params.getPosition())
            .thenApply(d -> {
                logger.debug("Definitions: {}", d);
                return d;
            })
            .thenApply(Either::forLeft)
            , () -> Either.forLeft(Collections.emptyList()));
    }

    @Override
    public CompletableFuture<Either<List<? extends Location>, List<? extends LocationLink>>> implementation(ImplementationParams params) {
        logger.debug("Implementation: {} at {}", params.getTextDocument(), params.getPosition());
        return recoverExceptions(
            lookup(ParametricSummary::implementations, params.getTextDocument(), params.getPosition())
            .thenApply(Either::forLeft)
            , () -> Either.forLeft(Collections.emptyList()));
    }

    @Override
    public CompletableFuture<List<? extends Location>> references(ReferenceParams params) {
        logger.debug("References: {} at {}", params.getTextDocument(), params.getPosition());
        return recoverExceptions(
            lookup(ParametricSummary::references, params.getTextDocument(), params.getPosition())
            .thenApply(l -> l) // hack to help compiler see type
            , Collections::emptyList);
    }

    @Override
    public CompletableFuture<Hover> hover(HoverParams params) {
        logger.debug("Hover: {} at {}", params.getTextDocument(), params.getPosition());
        return recoverExceptions(
            lookup(ParametricSummary::hovers, params.getTextDocument(), params.getPosition())
            .thenApply(Hover::new)
            , () -> null);
    }

    @Override
    public CompletableFuture<List<FoldingRange>> foldingRange(FoldingRangeRequestParams params) {
        logger.debug("Folding range: {}", params.getTextDocument());
        TextDocumentState file = getFile(params.getTextDocument());
        return recoverExceptions(file.getCurrentTreeAsync().thenApply(Versioned::get).thenApplyAsync(FoldingRanges::getFoldingRanges)
            .whenComplete((r, e) ->
                logger.trace("Folding regions success, reporting {} regions back", r == null ? 0 : r.size())
            ), Collections::emptyList);
    }

    @Override
    public void registerLanguage(LanguageParameter lang) {
        logger.info("registerLanguage({})", lang.getName());

        for (var extension: lang.getExtensions()) {
            this.registeredExtensions.put(extension, lang.getName());
        }

        var multiplexer = contributions.computeIfAbsent(lang.getName(),
            t -> new LanguageContributionsMultiplexer(lang.getName(), ownExecuter)
        );
        var fact = facts.computeIfAbsent(lang.getName(), t ->
            new ParametricFileFacts(ownExecuter, columns, multiplexer)
        );

        if (lang.getPrecompiledParser() != null) {
            try {
                var location = lang.getPrecompiledParser().getParserLocation();
                if (URIResolverRegistry.getInstance().exists(location)) {
                    logger.debug("Got precompiled definition: {}", lang.getPrecompiledParser());
                    multiplexer.addContributor(buildContributionKey(lang) + "$parser", new ParserOnlyContribution(lang.getName(), lang.getPrecompiledParser()));
                }
                else {
                    logger.error("Defined precompiled parser ({}) does not exist", lang.getPrecompiledParser());
                }
            }
            catch (FactParseError e) {
                logger.error("Error parsing location in precompiled parser specification (we expect a rascal loc)", e);
            }
        }

        multiplexer.addContributor(buildContributionKey(lang),
            new InterpretedLanguageContributions(lang, this, workspaceService, (IBaseLanguageClient) client, ownExecuter));

        fact.reloadContributions();
        if (client != null) {
            fact.setClient(client);
        }
    }

    private static String buildContributionKey(LanguageParameter lang) {
        return lang.getMainFunction() + "::" + lang.getMainFunction();
    }

    @Override
    public void unregisterLanguage(LanguageParameter lang) {
        boolean removeAll = lang.getMainModule() == null || lang.getMainModule().isEmpty();
        if (!removeAll) {
            if (!contributions.get(lang.getName()).removeContributor(buildContributionKey(lang))) {
                logger.error("unregisterLanguage cleared everything, so removing all");
                // ok, so it was a clear after all
                removeAll = true;
            }
            else {
                facts.get(lang.getName()).reloadContributions();
            }
        }
        if (removeAll) {
            // clear the whole language
            logger.trace("unregisterLanguage({}) completely", lang.getName());

            for (var extension : lang.getExtensions()) {
                this.registeredExtensions.remove(extension);
            }
            facts.remove(lang.getName());
            contributions.remove(lang.getName());
        }
    }

    @Override
    public CompletableFuture<IValue> executeCommand(String languageName, String command) {
        ILanguageContributions contribs = contributions.get(languageName);

        if (contribs != null) {
            return contribs.execution(command).get();
        }
        else {
            logger.warn("ignoring command execution (no contributor configured for this language): {}, {} ", languageName, command);
            return CompletableFuture.completedFuture(null);
        }
    }

    @Override
    public boolean isManagingFile(ISourceLocation file) {
        return files.containsKey(file.top());
    }

    @Override
    public TextDocumentState getDocumentState(ISourceLocation file) {
        return files.get(file.top());
    }
}<|MERGE_RESOLUTION|>--- conflicted
+++ resolved
@@ -227,12 +227,8 @@
     public void didOpen(DidOpenTextDocumentParams params) {
         var timestamp = System.currentTimeMillis();
         logger.debug("Did Open file: {}", params.getTextDocument());
-<<<<<<< HEAD
-        TextDocumentState file = open(params.getTextDocument());
+        TextDocumentState file = open(params.getTextDocument(), timestamp);
         handleParsingErrors(file, file.getCurrentDiagnosticsAsync()); // No debounce
-=======
-        handleParsingErrors(open(params.getTextDocument(), timestamp));
->>>>>>> 2d8c1808
         triggerAnalyzer(params.getTextDocument(), Duration.ofMillis(800));
     }
 
@@ -284,12 +280,8 @@
     private TextDocumentState updateContents(VersionedTextDocumentIdentifier doc, String newContents, long timestamp) {
         TextDocumentState file = getFile(doc);
         logger.trace("New contents for {}", doc);
-<<<<<<< HEAD
-        file.update(doc.getVersion(), newContents);
+        file.update(doc.getVersion(), newContents, timestamp);
         handleParsingErrors(file, file.getCurrentDiagnosticsAsync(Duration.ofMillis(800))); // Warning: Might be a later version (when a concurrent update happened)
-=======
-        handleParsingErrors(file, file.update(doc.getVersion(), newContents, timestamp));
->>>>>>> 2d8c1808
         return file;
     }
 
@@ -424,11 +416,7 @@
 
     private TextDocumentState open(TextDocumentItem doc, long timestamp) {
         return files.computeIfAbsent(Locations.toLoc(doc),
-<<<<<<< HEAD
-            l -> new TextDocumentState(contributions(doc)::parsing, l, columns, doc.getVersion(), doc.getText())
-=======
-            l -> new TextDocumentState(contributions(doc)::parsing, l, doc.getVersion(), doc.getText(), timestamp)
->>>>>>> 2d8c1808
+            l -> new TextDocumentState(contributions(doc)::parsing, l, columns, doc.getVersion(), doc.getText(), timestamp)
         );
     }
 
