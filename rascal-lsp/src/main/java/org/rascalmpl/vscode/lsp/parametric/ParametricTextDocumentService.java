--- conflicted
+++ resolved
@@ -43,6 +43,7 @@
 import java.util.function.Supplier;
 import java.util.stream.Collectors;
 import java.util.stream.Stream;
+
 import org.apache.logging.log4j.Level;
 import org.apache.logging.log4j.LogManager;
 import org.apache.logging.log4j.Logger;
@@ -139,6 +140,7 @@
 import org.rascalmpl.vscode.lsp.util.locations.LineColumnOffsetMap;
 import org.rascalmpl.vscode.lsp.util.locations.Locations;
 import org.rascalmpl.vscode.lsp.util.locations.impl.TreeSearch;
+
 import io.usethesource.vallang.IBool;
 import io.usethesource.vallang.IConstructor;
 import io.usethesource.vallang.IList;
@@ -330,13 +332,8 @@
         ownExecuter.submit(() -> {
             // if a file is deleted, and we were tracking it, we remove our diagnostics
             for (var f : params.getFiles()) {
-<<<<<<< HEAD
                 if (isLanguageRegistered(URIUtil.assumeCorrectLocation(f.getUri()))) {
-                    client.publishDiagnostics(new PublishDiagnosticsParams(f.getUri(), List.of()));
-=======
-                if (registeredExtensions.containsKey(extension(URIUtil.assumeCorrectLocation(f.getUri())))) {
                     availableClient().publishDiagnostics(new PublishDiagnosticsParams(f.getUri(), List.of()));
->>>>>>> adc8cd66
                 }
             }
         });
@@ -894,10 +891,7 @@
             new InterpretedLanguageContributions(lang, this, availableWorkspaceService(), (IBaseLanguageClient)clientCopy, ownExecuter));
 
         fact.reloadContributions();
-<<<<<<< HEAD
-        if (client != null) {
-            fact.setClient(client);
-        }
+        fact.setClient(clientCopy);
 
         // If we opened any files with this extension before, now associate them with contributions
         var extensions = Arrays.asList(lang.getExtensions());
@@ -913,9 +907,6 @@
                 handleParsingErrors(state, state.getCurrentDiagnosticsAsync());
             }
         }
-=======
-        fact.setClient(clientCopy);
->>>>>>> adc8cd66
     }
 
     private static String buildContributionKey(LanguageParameter lang) {
