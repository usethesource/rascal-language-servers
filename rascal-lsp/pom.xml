<!--

    Copyright (c) 2018-2023, NWO-I CWI and Swat.engineering
    All rights reserved.

    Redistribution and use in source and binary forms, with or without
    modification, are permitted provided that the following conditions are met:

    1. Redistributions of source code must retain the above copyright notice,
    this list of conditions and the following disclaimer.

    2. Redistributions in binary form must reproduce the above copyright notice,
    this list of conditions and the following disclaimer in the documentation
    and/or other materials provided with the distribution.

    THIS SOFTWARE IS PROVIDED BY THE COPYRIGHT HOLDERS AND CONTRIBUTORS "AS IS"
    AND ANY EXPRESS OR IMPLIED WARRANTIES, INCLUDING, BUT NOT LIMITED TO, THE
    IMPLIED WARRANTIES OF MERCHANTABILITY AND FITNESS FOR A PARTICULAR PURPOSE
    ARE DISCLAIMED. IN NO EVENT SHALL THE COPYRIGHT HOLDER OR CONTRIBUTORS BE
    LIABLE FOR ANY DIRECT, INDIRECT, INCIDENTAL, SPECIAL, EXEMPLARY, OR
    CONSEQUENTIAL DAMAGES (INCLUDING, BUT NOT LIMITED TO, PROCUREMENT OF
    SUBSTITUTE GOODS OR SERVICES; LOSS OF USE, DATA, OR PROFITS; OR BUSINESS
    INTERRUPTION) HOWEVER CAUSED AND ON ANY THEORY OF LIABILITY, WHETHER IN
    CONTRACT, STRICT LIABILITY, OR TORT (INCLUDING NEGLIGENCE OR OTHERWISE)
    ARISING IN ANY WAY OUT OF THE USE OF THIS SOFTWARE, EVEN IF ADVISED OF THE
    POSSIBILITY OF SUCH DAMAGE.

-->
<project xmlns="http://maven.apache.org/POM/4.0.0"
  xmlns:xsi="http://www.w3.org/2001/XMLSchema-instance"
  xsi:schemaLocation="http://maven.apache.org/POM/4.0.0 http://maven.apache.org/maven-v4_0_0.xsd">
  <modelVersion>4.0.0</modelVersion>
  <groupId>org.rascalmpl</groupId>
  <artifactId>rascal-lsp</artifactId>
  <version>2.21.0-SNAPSHOT</version>
  <properties>
    <project.build.sourceEncoding>UTF-8</project.build.sourceEncoding>
    <junit.version>4.13.2</junit.version>
    <maven-surefire-plugin.version>3.5.0</maven-surefire-plugin.version>
    <log4j2.version>2.24.1</log4j2.version>
    <lsp4j.version>0.23.1</lsp4j.version>
    <sonar.organization>usethesource</sonar.organization>
    <sonar.host.url>https://sonarcloud.io</sonar.host.url>
  </properties>

  <scm>
    <developerConnection>scm:git:ssh://git@github.com/usethesource/rascal-language-servers.git</developerConnection>
    <tag>HEAD</tag>
  </scm>

  <!-- dependency resolution configuration (usethesource) -->
  <repositories>
    <repository>
      <id>usethesource-releases</id>
      <url>https://releases.usethesource.io/maven/</url>
    </repository>
  </repositories>
  <pluginRepositories>
    <pluginRepository>
      <id>usethesource-releases</id>
      <url>https://releases.usethesource.io/maven/</url>
    </pluginRepository>
  </pluginRepositories>
  <dependencies>
    <dependency>
      <groupId>org.rascalmpl</groupId>
      <artifactId>rascal</artifactId>
<<<<<<< HEAD
      <version>0.40.8</version>
=======
      <version>0.40.11</version>
>>>>>>> f36df33e
    </dependency>
    <dependency>
      <groupId>org.rascalmpl</groupId>
      <artifactId>rascal-core</artifactId>
<<<<<<< HEAD
      <version>0.12.6-RC1</version>
=======
      <version>0.12.8</version>
>>>>>>> f36df33e
    </dependency>
    <dependency>
      <groupId>org.rascalmpl</groupId>
      <artifactId>typepal</artifactId>
<<<<<<< HEAD
      <version>0.14.1</version>
=======
      <version>0.14.3</version>
>>>>>>> f36df33e
    </dependency>
    <!-- Rascal tests require JUnit 4 -->
    <dependency>
      <groupId>junit</groupId>
      <artifactId>junit</artifactId>
      <version>${junit.version}</version>
      <scope>test</scope>
    </dependency>
    <dependency>
      <groupId>org.eclipse.lsp4j</groupId>
      <artifactId>org.eclipse.lsp4j</artifactId>
      <version>${lsp4j.version}</version>
      <type>jar</type>
    </dependency>
    <dependency>
      <groupId>org.apache.logging.log4j</groupId>
      <artifactId>log4j-core</artifactId>
      <version>${log4j2.version}</version>
    </dependency>
    <dependency>
      <groupId>org.apache.logging.log4j</groupId>
      <artifactId>log4j-api</artifactId>
      <version>${log4j2.version}</version>
    </dependency>
    <dependency>
      <groupId>org.apache.logging.log4j</groupId>
      <artifactId>log4j-iostreams</artifactId>
      <version>${log4j2.version}</version>
    </dependency>
    <dependency>
      <groupId>org.apache.logging.log4j</groupId>
      <artifactId>log4j-jul</artifactId>
      <version>${log4j2.version}</version>
    </dependency>
    <dependency>
      <groupId>org.eclipse.lsp4j</groupId>
      <artifactId>org.eclipse.lsp4j.debug</artifactId>
      <version>${lsp4j.version}</version>
    </dependency>
  </dependencies>
  <build>
    <resources>
      <resource>
        <directory>.</directory>
        <filtering>false</filtering>
        <includes>
          <include>META-INF/RASCAL.MF</include>
        </includes>
      </resource>
      <resource>
        <directory>src/main/resources</directory>
        <filtering>true</filtering>
      </resource>
      <resource>
        <directory>src/main/rascal</directory>
        <filtering>false</filtering>
      </resource>
    </resources>
    <plugins>
      <plugin>
        <groupId>org.apache.maven.plugins</groupId>
        <artifactId>maven-compiler-plugin</artifactId>
        <version>3.13.0</version>
        <configuration>
          <release>11</release>
          <showWarnings>true</showWarnings>
          <compilerArguments>
            <parameters />
            <Werror />
          </compilerArguments>
        </configuration>
      </plugin>
      <plugin>
        <groupId>org.apache.maven.plugins</groupId>
        <artifactId>maven-surefire-plugin</artifactId>
        <version>${maven-surefire-plugin.version}</version>
        <dependencies>
          <!-- Make sure to use the JUnit 4 test runner -->
          <dependency>
            <groupId>org.apache.maven.surefire</groupId>
            <artifactId>surefire-junit47</artifactId>
            <version>3.5.0</version>
          </dependency>
        </dependencies>
      </plugin>
      <plugin>
        <groupId>org.rascalmpl</groupId>
        <artifactId>rascal-maven-plugin</artifactId>
        <version>0.28.5</version>
        <configuration>
          <errorsAsWarnings>false</errorsAsWarnings>
          <bin>${project.build.outputDirectory}</bin>
          <srcs>
            <src>${project.basedir}/src/main/rascal</src>
          </srcs>
          <srcIgnores>
            <ignore>${project.basedir}/src/main/rascal/lang/rascal/lsp/refactor/Rename.rsc</ignore>
            <ignore>${project.basedir}/src/main/rascal/lang/rascal/lsp/refactor/WorkspaceInfo.rsc</ignore>
            <ignore>${project.basedir}/src/main/rascal/lang/rascal/tests/rename</ignore>
          </srcIgnores>
          <sourceLookup>|lib://rascal-lsp|</sourceLookup>
          <enableStandardLibrary>false</enableStandardLibrary>
        </configuration>
        <executions>
          <execution>
            <?m2e ignore?>
            <id>it-compile</id>
            <phase>compile</phase>
            <goals>
              <goal>compile</goal>
            </goals>
          </execution>
          <execution>
            <id>it-package</id>
            <phase>prepare-package</phase>
            <goals>
              <goal>package</goal>
            </goals>
          </execution>
          <execution>
            <id>default-cli</id>
            <phase>compile</phase>
            <goals>
              <goal>tutor</goal>
            </goals>
            <configuration>
              <enableStandardLibrary>false</enableStandardLibrary>
              <errorsAsWarnings>false</errorsAsWarnings>
              <bin>${project.build.outputDirectory}</bin>
              <sources>|http://github.com/usethesource/rascal-language-servers/blob/main/rascal-lsp|</sources>
              <issues>|http://github.com/usethesource/rascal-language-servers/issues|</issues>
              <srcs>
                <src>${project.basedir}/src/main/rascal</src>
              </srcs>
              <ignores>
                <ignore>${project.basedir}/src/main/rascal/lang</ignore>
              </ignores>
            </configuration>
          </execution>
        </executions>
      </plugin>

      <plugin>
        <artifactId>maven-dependency-plugin</artifactId>
        <version>3.8.0</version>
        <executions>
          <execution>
            <?m2e ignore?>
            <id>copy</id>
            <phase>validate</phase>
            <goals>
              <goal>copy</goal>
            </goals>
            <configuration>
              <outputAbsoluteArtifactFilename>true</outputAbsoluteArtifactFilename>
              <overWriteSnapshots>true</overWriteSnapshots>
              <artifactItems>
                <artifactItem>
                  <groupId>org.rascalmpl</groupId>
                  <artifactId>rascal</artifactId>
                  <type>jar</type>
                  <overWrite>true</overWrite>
                  <outputDirectory>${project.build.directory}/lib</outputDirectory>
                  <destFileName>rascal.jar</destFileName>
                </artifactItem>
                <artifactItem>
                  <groupId>org.rascalmpl</groupId>
                  <artifactId>rascal-core</artifactId>
                  <type>jar</type>
                  <overWrite>true</overWrite>
                  <outputDirectory>${project.build.directory}/lib</outputDirectory>
                  <destFileName>rascal-core.jar</destFileName>
                </artifactItem>
                <artifactItem>
                  <groupId>org.rascalmpl</groupId>
                  <artifactId>typepal</artifactId>
                  <type>jar</type>
                  <overWrite>true</overWrite>
                  <outputDirectory>${project.build.directory}/lib</outputDirectory>
                  <destFileName>typepal.jar</destFileName>
                </artifactItem>
              </artifactItems>
            </configuration>
          </execution>
        </executions>
      </plugin>
      <plugin>
        <groupId>org.apache.maven.plugins</groupId>
        <artifactId>maven-shade-plugin</artifactId>
        <version>3.6.0</version>
        <executions>
          <execution>
            <phase>package</phase>
            <goals>
              <goal>shade</goal>
            </goals>
            <configuration>
              <transformers>
                <transformer implementation="org.apache.maven.plugins.shade.resource.ManifestResourceTransformer">
                  <manifestEntries>
                    <Name>rascal-lsp</Name>
                    <Main-Class>org.rascalmpl.vscode.lsp.RascalLanguageServer</Main-Class>
                    <Specification-Version>${project.version}</Specification-Version>
                    <Specification-Vendor>http://www.usethesource.io</Specification-Vendor>
                  </manifestEntries>
                </transformer>
              </transformers>
              <artifactSet>
                <excludes>
                  <exclude>org.rascalmpl:rascal</exclude>
                  <exclude>org.rascalmpl:rascal-core</exclude>
                  <exclude>org.rascalmpl:typepal</exclude>
                  <!-- exclude dependencies that rascal shades but still contains in the pom -->
                  <exclude>io.usethesource:vallang</exclude>
                  <exclude>io.usethesource:capsule</exclude>
                  <exclude>org.apache.commons:commons-compress</exclude>
                  <exclude>org.tukaani:xz</exclude>
                  <exclude>com.github.luben:zstd-jni</exclude>
                  <exclude>com.github.ben-manes.caffeine:caffeine</exclude>
                </excludes>
              </artifactSet>
              <!--
                          http://zhentao-li.blogspot.nl/2012/06/maven-shade-plugin-invalid-signature.html
                      -->
              <filters>
                <filter>
                  <artifact>*:*</artifact>
                  <excludes>
                    <exclude>META-INF/*.SF</exclude>
                    <exclude>META-INF/*.DSA</exclude>
                    <exclude>META-INF/*.RSA</exclude>
                  </excludes>
                </filter>
              </filters>
            </configuration>
          </execution>
        </executions>
      </plugin>
      <plugin>
        <groupId>com.mycila</groupId>
        <artifactId>license-maven-plugin</artifactId>
        <!-- check and possible add license header
          run mvn license:format to automatically update all license headers
          and add missing ones -->
        <version>4.6</version>
        <configuration>
          <headerDefinitions>
            <headerDefinition>rascal_style.xml</headerDefinition>
          </headerDefinitions>
          <licenseSets>
            <licenseSet>
              <header>../LICENSE.txt</header>
              <excludes>
                <exclude>rascal_style.xml</exclude>
                <exclude>checkstyle.xml</exclude>
                <exclude>**/README</exclude>
                <exclude>src/test/resources/**</exclude>
                <exclude>src/main/resources/**</exclude>
                <exclude>**/*.tpl</exclude>
                <exclude>META-INF/**</exclude>
                <exclude>.editorconfig</exclude>
                <exclude>CITATION</exclude>
                <exclude>FUNDING</exclude>
              </excludes>
            </licenseSet>
          </licenseSets>
          <mapping>
            <java>SLASHSTAR_STYLE</java>
            <rsc>RASCAL_STYLE</rsc>
          </mapping>
        </configuration>
        <executions>
          <execution>
            <goals>
              <goal>check</goal>
            </goals>
          </execution>
        </executions>
      </plugin>
      <plugin>
        <groupId>org.apache.maven.plugins</groupId>
        <artifactId>maven-enforcer-plugin</artifactId>
        <version>3.5.0</version>
        <executions>
          <execution>
            <id>enforce-maven</id>
            <goals>
              <goal>enforce</goal>
            </goals>
            <configuration>
              <rules>
                <requireMavenVersion>
                  <version>3.8.2</version>
                </requireMavenVersion>
              </rules>
            </configuration>
          </execution>
        </executions>
      </plugin>
      <plugin> <!-- needs to be explictily envoked using mvn checkstyle:check -->
        <groupId>org.apache.maven.plugins</groupId>
        <artifactId>maven-checkstyle-plugin</artifactId>
        <version>3.5.0</version>
        <configuration>
          <configLocation>checkstyle.xml</configLocation>
        </configuration>
      </plugin>
    </plugins>
  </build>
  <licenses>
    <license>
      <name>BSD-2-Clause</name>
      <url>https://opensource.org/licenses/BSD-2-Clause</url>
      <distribution>manual</distribution>
    </license>
  </licenses>
  <profiles>
    <profile>
      <id>coverage</id>
      <build>
        <plugins>
          <plugin>
            <groupId>org.jacoco</groupId>
            <artifactId>jacoco-maven-plugin</artifactId>
            <version>0.8.12</version>
            <executions>
              <execution>
                <id>prepare-agent</id>
                <goals>
                  <goal>prepare-agent</goal>
                </goals>
              </execution>
              <execution>
                <id>report</id>
                <goals>
                  <goal>report</goal>
                </goals>
                <configuration>
                  <formats>
                    <format>XML</format>
                  </formats>
                </configuration>
              </execution>
            </executions>
          </plugin>
        </plugins>
      </build>
    </profile>
  </profiles>
</project><|MERGE_RESOLUTION|>--- conflicted
+++ resolved
@@ -65,29 +65,17 @@
     <dependency>
       <groupId>org.rascalmpl</groupId>
       <artifactId>rascal</artifactId>
-<<<<<<< HEAD
-      <version>0.40.8</version>
-=======
       <version>0.40.11</version>
->>>>>>> f36df33e
     </dependency>
     <dependency>
       <groupId>org.rascalmpl</groupId>
       <artifactId>rascal-core</artifactId>
-<<<<<<< HEAD
-      <version>0.12.6-RC1</version>
-=======
       <version>0.12.8</version>
->>>>>>> f36df33e
     </dependency>
     <dependency>
       <groupId>org.rascalmpl</groupId>
       <artifactId>typepal</artifactId>
-<<<<<<< HEAD
-      <version>0.14.1</version>
-=======
       <version>0.14.3</version>
->>>>>>> f36df33e
     </dependency>
     <!-- Rascal tests require JUnit 4 -->
     <dependency>
