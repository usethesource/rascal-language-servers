<!--

    Copyright (c) 2018-2025, NWO-I CWI and Swat.engineering
    All rights reserved.

    Redistribution and use in source and binary forms, with or without
    modification, are permitted provided that the following conditions are met:

    1. Redistributions of source code must retain the above copyright notice,
    this list of conditions and the following disclaimer.

    2. Redistributions in binary form must reproduce the above copyright notice,
    this list of conditions and the following disclaimer in the documentation
    and/or other materials provided with the distribution.

    THIS SOFTWARE IS PROVIDED BY THE COPYRIGHT HOLDERS AND CONTRIBUTORS "AS IS"
    AND ANY EXPRESS OR IMPLIED WARRANTIES, INCLUDING, BUT NOT LIMITED TO, THE
    IMPLIED WARRANTIES OF MERCHANTABILITY AND FITNESS FOR A PARTICULAR PURPOSE
    ARE DISCLAIMED. IN NO EVENT SHALL THE COPYRIGHT HOLDER OR CONTRIBUTORS BE
    LIABLE FOR ANY DIRECT, INDIRECT, INCIDENTAL, SPECIAL, EXEMPLARY, OR
    CONSEQUENTIAL DAMAGES (INCLUDING, BUT NOT LIMITED TO, PROCUREMENT OF
    SUBSTITUTE GOODS OR SERVICES; LOSS OF USE, DATA, OR PROFITS; OR BUSINESS
    INTERRUPTION) HOWEVER CAUSED AND ON ANY THEORY OF LIABILITY, WHETHER IN
    CONTRACT, STRICT LIABILITY, OR TORT (INCLUDING NEGLIGENCE OR OTHERWISE)
    ARISING IN ANY WAY OUT OF THE USE OF THIS SOFTWARE, EVEN IF ADVISED OF THE
    POSSIBILITY OF SUCH DAMAGE.

-->
<project xmlns="http://maven.apache.org/POM/4.0.0"
  xmlns:xsi="http://www.w3.org/2001/XMLSchema-instance"
  xsi:schemaLocation="http://maven.apache.org/POM/4.0.0 http://maven.apache.org/maven-v4_0_0.xsd">
  <modelVersion>4.0.0</modelVersion>
  <groupId>org.rascalmpl</groupId>
  <artifactId>rascal-lsp</artifactId>
  <version>2.22.0-SNAPSHOT</version>
  <properties>
    <project.build.sourceEncoding>UTF-8</project.build.sourceEncoding>
    <junit.version>4.13.2</junit.version>
    <maven-surefire-plugin.version>3.5.3</maven-surefire-plugin.version>
    <log4j2.version>2.24.3</log4j2.version>
    <lsp4j.version>0.24.0</lsp4j.version>
    <sonar.organization>usethesource</sonar.organization>
    <sonar.host.url>https://sonarcloud.io</sonar.host.url>
  </properties>

  <scm>
    <developerConnection>scm:git:ssh://git@github.com/usethesource/rascal-language-servers.git</developerConnection>
    <tag>HEAD</tag>
  </scm>

  <!-- dependency resolution configuration (usethesource) -->
  <repositories>
    <repository>
      <id>usethesource-releases</id>
      <url>https://releases.usethesource.io/maven/</url>
    </repository>
  </repositories>
  <pluginRepositories>
    <pluginRepository>
      <id>usethesource-releases</id>
      <url>https://releases.usethesource.io/maven/</url>
    </pluginRepository>
  </pluginRepositories>
  <dependencies>
    <dependency>
      <groupId>org.rascalmpl</groupId>
      <artifactId>rascal</artifactId>
<<<<<<< HEAD
      <version>0.41.0-RC13</version>
    </dependency>
    <dependency>
      <groupId>org.rascalmpl</groupId>
      <artifactId>rascal-core</artifactId>
      <version>0.12.16</version>
    </dependency>
    <dependency>
      <groupId>org.rascalmpl</groupId>
      <artifactId>typepal</artifactId>
      <version>0.15.1</version>
=======
      <version>0.41.0-RC20</version>
>>>>>>> 520b0f95
    </dependency>
    <!-- Rascal tests require JUnit 4 -->
    <dependency>
      <groupId>junit</groupId>
      <artifactId>junit</artifactId>
      <version>${junit.version}</version>
      <scope>test</scope>
    </dependency>
    <dependency>
      <groupId>org.eclipse.lsp4j</groupId>
      <artifactId>org.eclipse.lsp4j</artifactId>
      <version>${lsp4j.version}</version>
      <type>jar</type>
    </dependency>
    <dependency>
      <groupId>org.apache.logging.log4j</groupId>
      <artifactId>log4j-core</artifactId>
      <version>${log4j2.version}</version>
    </dependency>
    <dependency>
      <groupId>org.apache.logging.log4j</groupId>
      <artifactId>log4j-api</artifactId>
      <version>${log4j2.version}</version>
    </dependency>
    <dependency>
      <groupId>org.apache.logging.log4j</groupId>
      <artifactId>log4j-iostreams</artifactId>
      <version>${log4j2.version}</version>
    </dependency>
    <dependency>
      <groupId>org.apache.logging.log4j</groupId>
      <artifactId>log4j-jul</artifactId>
      <version>${log4j2.version}</version>
    </dependency>
    <dependency>
      <groupId>org.eclipse.lsp4j</groupId>
      <artifactId>org.eclipse.lsp4j.debug</artifactId>
      <version>${lsp4j.version}</version>
    </dependency>
  </dependencies>
  <build>
    <resources>
      <resource>
        <directory>.</directory>
        <filtering>false</filtering>
        <includes>
          <include>META-INF/RASCAL.MF</include>
        </includes>
      </resource>
      <resource>
        <directory>src/main/resources</directory>
        <filtering>true</filtering>
      </resource>
      <resource>
        <directory>src/main/rascal</directory>
        <filtering>false</filtering>
      </resource>
    </resources>
    <plugins>
      <plugin>
        <groupId>org.apache.maven.plugins</groupId>
        <artifactId>maven-compiler-plugin</artifactId>
        <version>3.14.0</version>
        <configuration>
          <release>11</release>
          <showWarnings>true</showWarnings>
          <compilerArguments>
            <parameters />
            <Werror />
          </compilerArguments>
        </configuration>
      </plugin>
      <plugin>
        <groupId>org.apache.maven.plugins</groupId>
        <artifactId>maven-surefire-plugin</artifactId>
        <version>${maven-surefire-plugin.version}</version>
        <dependencies>
          <!-- Make sure to use the JUnit 4 test runner -->
          <dependency>
            <groupId>org.apache.maven.surefire</groupId>
            <artifactId>surefire-junit47</artifactId>
            <version>3.5.3</version>
          </dependency>
        </dependencies>
      </plugin>
      <plugin>
        <groupId>org.rascalmpl</groupId>
        <artifactId>rascal-maven-plugin</artifactId>
        <version>0.28.11</version>
        <configuration>
          <errorsAsWarnings>false</errorsAsWarnings>
          <bin>${project.build.outputDirectory}</bin>
          <srcs>
            <src>${project.basedir}/src/main/rascal</src>
          </srcs>
          <srcIgnores>
            <!-- after we get a new version of the rascal-maven plugin, we might be able to typecheck these modules as well, untill then, no such luck -->
            <ignore>${project.basedir}/src/main/rascal/framework/</ignore>
            <ignore>${project.basedir}/src/main/rascal/lang/rascal/lsp/refactor/</ignore>
            <ignore>${project.basedir}/src/main/rascal/lang/rascal/lsp/IDECheckerWrapper.rsc</ignore>
            <ignore>${project.basedir}/src/main/rascal/lang/rascal/tests/rename</ignore>
          </srcIgnores>
          <sourceLookup>|mvn://${project.groupId}--${project.name}--${project.version}|</sourceLookup>
          <enableStandardLibrary>false</enableStandardLibrary>
        </configuration>
        <executions>
          <execution>
            <?m2e ignore?>
            <id>it-compile</id>
            <phase>compile</phase>
            <goals>
              <goal>compile</goal>
            </goals>
          </execution>
          <execution>
            <id>it-package</id>
            <phase>prepare-package</phase>
            <goals>
              <goal>package</goal>
            </goals>
          </execution>
          <!-- while we have RC builds of rascal, we cannot have tutor builds
          <execution>
            <id>default-cli</id>
            <phase>compile</phase>
            <goals>
              <goal>tutor</goal>
            </goals>
            <configuration>
              <enableStandardLibrary>false</enableStandardLibrary>
              <errorsAsWarnings>false</errorsAsWarnings>
              <bin>${project.build.outputDirectory}</bin>
              <sources>|http://github.com/usethesource/rascal-language-servers/blob/main/rascal-lsp|</sources>
              <issues>|http://github.com/usethesource/rascal-language-servers/issues|</issues>
              <srcs>
                <src>${project.basedir}/src/main/rascal</src>
              </srcs>
              <ignores>
                <ignore>${project.basedir}/src/main/rascal/lang</ignore>
              </ignores>
            </configuration>
          </execution> -->
        </executions>
      </plugin>

      <plugin>
        <artifactId>maven-dependency-plugin</artifactId>
        <version>3.8.1</version>
        <executions>
          <execution>
            <?m2e ignore?>
            <id>copy</id>
            <phase>validate</phase>
            <goals>
              <goal>copy</goal>
            </goals>
            <configuration>
              <outputAbsoluteArtifactFilename>true</outputAbsoluteArtifactFilename>
              <overWriteSnapshots>true</overWriteSnapshots>
              <artifactItems>
                <artifactItem>
                  <groupId>org.rascalmpl</groupId>
                  <artifactId>rascal</artifactId>
                  <type>jar</type>
                  <overWrite>true</overWrite>
                  <outputDirectory>${project.build.directory}/lib</outputDirectory>
                  <destFileName>rascal.jar</destFileName>
                </artifactItem>
              </artifactItems>
            </configuration>
          </execution>
        </executions>
      </plugin>
      <plugin>
        <groupId>org.apache.maven.plugins</groupId>
        <artifactId>maven-shade-plugin</artifactId>
        <version>3.6.0</version>
        <executions>
          <execution>
            <phase>package</phase>
            <goals>
              <goal>shade</goal>
            </goals>
            <configuration>
              <transformers>
                <transformer implementation="org.apache.maven.plugins.shade.resource.ManifestResourceTransformer">
                  <manifestEntries>
                    <Name>rascal-lsp</Name>
                    <Main-Class>org.rascalmpl.vscode.lsp.RascalLanguageServer</Main-Class>
                    <Specification-Version>${project.version}</Specification-Version>
                    <Specification-Vendor>http://www.usethesource.io</Specification-Vendor>
                  </manifestEntries>
                </transformer>
              </transformers>
              <artifactSet>
                <excludes>
                  <exclude>org.rascalmpl:rascal</exclude>
                  <exclude>org.rascalmpl:rascal-core</exclude>
                  <exclude>org.rascalmpl:typepal</exclude>
                  <!-- exclude dependencies that rascal shades but still contains in the pom -->
                  <exclude>io.usethesource:vallang</exclude>
                  <exclude>io.usethesource:capsule</exclude>
                  <exclude>org.apache.commons:commons-compress</exclude>
                  <exclude>org.tukaani:xz</exclude>
                  <exclude>com.github.luben:zstd-jni</exclude>
                  <exclude>com.github.ben-manes.caffeine:caffeine</exclude>
                </excludes>
              </artifactSet>
              <!--
                          http://zhentao-li.blogspot.nl/2012/06/maven-shade-plugin-invalid-signature.html
                      -->
              <filters>
                <filter>
                  <artifact>*:*</artifact>
                  <excludes>
                    <exclude>META-INF/*.SF</exclude>
                    <exclude>META-INF/*.DSA</exclude>
                    <exclude>META-INF/*.RSA</exclude>
                  </excludes>
                </filter>
              </filters>
            </configuration>
          </execution>
        </executions>
      </plugin>
      <plugin>
        <groupId>com.mycila</groupId>
        <artifactId>license-maven-plugin</artifactId>
        <!-- check and possible add license header
          run mvn license:format to automatically update all license headers
          and add missing ones -->
        <version>5.0.0</version>
        <configuration>
          <headerDefinitions>
            <headerDefinition>rascal_style.xml</headerDefinition>
          </headerDefinitions>
          <licenseSets>
            <licenseSet>
              <header>../LICENSE.txt</header>
              <excludes>
                <exclude>rascal_style.xml</exclude>
                <exclude>checkstyle.xml</exclude>
                <exclude>**/README</exclude>
                <exclude>src/test/resources/**</exclude>
                <exclude>src/main/resources/**</exclude>
                <exclude>**/*.tpl</exclude>
                <exclude>META-INF/**</exclude>
                <exclude>.editorconfig</exclude>
                <exclude>CITATION</exclude>
                <exclude>FUNDING</exclude>
              </excludes>
            </licenseSet>
          </licenseSets>
          <mapping>
            <java>SLASHSTAR_STYLE</java>
            <rsc>RASCAL_STYLE</rsc>
          </mapping>
        </configuration>
        <executions>
          <execution>
            <goals>
              <goal>check</goal>
            </goals>
          </execution>
        </executions>
      </plugin>
      <plugin>
        <groupId>org.apache.maven.plugins</groupId>
        <artifactId>maven-enforcer-plugin</artifactId>
        <version>3.5.0</version>
        <executions>
          <execution>
            <id>enforce-maven</id>
            <goals>
              <goal>enforce</goal>
            </goals>
            <configuration>
              <rules>
                <requireMavenVersion>
                  <version>3.8.2</version>
                </requireMavenVersion>
              </rules>
            </configuration>
          </execution>
        </executions>
      </plugin>
      <plugin> <!-- needs to be explictily envoked using mvn checkstyle:check -->
        <groupId>org.apache.maven.plugins</groupId>
        <artifactId>maven-checkstyle-plugin</artifactId>
        <version>3.6.0</version>
        <configuration>
          <configLocation>checkstyle.xml</configLocation>
        </configuration>
      </plugin>
    </plugins>
  </build>
  <licenses>
    <license>
      <name>BSD-2-Clause</name>
      <url>https://opensource.org/licenses/BSD-2-Clause</url>
      <distribution>manual</distribution>
    </license>
  </licenses>
  <profiles>
    <profile>
      <id>coverage</id>
      <build>
        <plugins>
          <plugin>
            <groupId>org.jacoco</groupId>
            <artifactId>jacoco-maven-plugin</artifactId>
            <version>0.8.12</version>
            <executions>
              <execution>
                <id>prepare-agent</id>
                <goals>
                  <goal>prepare-agent</goal>
                </goals>
              </execution>
              <execution>
                <id>report</id>
                <goals>
                  <goal>report</goal>
                </goals>
                <configuration>
                  <formats>
                    <format>XML</format>
                  </formats>
                </configuration>
              </execution>
            </executions>
          </plugin>
        </plugins>
      </build>
    </profile>
  </profiles>
</project><|MERGE_RESOLUTION|>--- conflicted
+++ resolved
@@ -65,21 +65,7 @@
     <dependency>
       <groupId>org.rascalmpl</groupId>
       <artifactId>rascal</artifactId>
-<<<<<<< HEAD
-      <version>0.41.0-RC13</version>
-    </dependency>
-    <dependency>
-      <groupId>org.rascalmpl</groupId>
-      <artifactId>rascal-core</artifactId>
-      <version>0.12.16</version>
-    </dependency>
-    <dependency>
-      <groupId>org.rascalmpl</groupId>
-      <artifactId>typepal</artifactId>
-      <version>0.15.1</version>
-=======
       <version>0.41.0-RC20</version>
->>>>>>> 520b0f95
     </dependency>
     <!-- Rascal tests require JUnit 4 -->
     <dependency>
