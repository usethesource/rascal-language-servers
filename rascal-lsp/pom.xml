--- conflicted
+++ resolved
@@ -64,11 +64,7 @@
     <dependency>
       <groupId>org.rascalmpl</groupId>
       <artifactId>rascal</artifactId>
-<<<<<<< HEAD
-      <version>0.41.0-RC76-SNAPSHOT</version>
-=======
-      <version>0.41.0-RC76</version>
->>>>>>> e32cde66
+      <version>0.41.0-RC77-SNAPSHOT</version>
     </dependency>
     <!-- Rascal tests require JUnit 4 -->
     <dependency>
