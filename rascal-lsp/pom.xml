<!--

    Copyright (c) 2018-2025, NWO-I CWI and Swat.engineering
    All rights reserved.

    Redistribution and use in source and binary forms, with or without
    modification, are permitted provided that the following conditions are met:

    1. Redistributions of source code must retain the above copyright notice,
    this list of conditions and the following disclaimer.

    2. Redistributions in binary form must reproduce the above copyright notice,
    this list of conditions and the following disclaimer in the documentation
    and/or other materials provided with the distribution.

    THIS SOFTWARE IS PROVIDED BY THE COPYRIGHT HOLDERS AND CONTRIBUTORS "AS IS"
    AND ANY EXPRESS OR IMPLIED WARRANTIES, INCLUDING, BUT NOT LIMITED TO, THE
    IMPLIED WARRANTIES OF MERCHANTABILITY AND FITNESS FOR A PARTICULAR PURPOSE
    ARE DISCLAIMED. IN NO EVENT SHALL THE COPYRIGHT HOLDER OR CONTRIBUTORS BE
    LIABLE FOR ANY DIRECT, INDIRECT, INCIDENTAL, SPECIAL, EXEMPLARY, OR
    CONSEQUENTIAL DAMAGES (INCLUDING, BUT NOT LIMITED TO, PROCUREMENT OF
    SUBSTITUTE GOODS OR SERVICES; LOSS OF USE, DATA, OR PROFITS; OR BUSINESS
    INTERRUPTION) HOWEVER CAUSED AND ON ANY THEORY OF LIABILITY, WHETHER IN
    CONTRACT, STRICT LIABILITY, OR TORT (INCLUDING NEGLIGENCE OR OTHERWISE)
    ARISING IN ANY WAY OUT OF THE USE OF THIS SOFTWARE, EVEN IF ADVISED OF THE
    POSSIBILITY OF SUCH DAMAGE.

-->
<project xmlns="http://maven.apache.org/POM/4.0.0"
  xmlns:xsi="http://www.w3.org/2001/XMLSchema-instance"
  xsi:schemaLocation="http://maven.apache.org/POM/4.0.0 http://maven.apache.org/maven-v4_0_0.xsd">
  <modelVersion>4.0.0</modelVersion>
  <groupId>org.rascalmpl</groupId>
  <artifactId>rascal-lsp</artifactId>
  <version>2.22.0-SNAPSHOT</version>
  <properties>
    <project.build.sourceEncoding>UTF-8</project.build.sourceEncoding>
    <junit.version>4.13.2</junit.version>
    <maven-surefire-plugin.version>3.5.2</maven-surefire-plugin.version>
    <log4j2.version>2.24.3</log4j2.version>
    <lsp4j.version>0.24.0</lsp4j.version>
    <sonar.organization>usethesource</sonar.organization>
    <sonar.host.url>https://sonarcloud.io</sonar.host.url>
  </properties>

  <scm>
    <developerConnection>scm:git:ssh://git@github.com/usethesource/rascal-language-servers.git</developerConnection>
    <tag>HEAD</tag>
  </scm>

  <!-- dependency resolution configuration (usethesource) -->
  <repositories>
    <repository>
      <id>usethesource-releases</id>
      <url>https://releases.usethesource.io/maven/</url>
    </repository>
  </repositories>
  <pluginRepositories>
    <pluginRepository>
      <id>usethesource-releases</id>
      <url>https://releases.usethesource.io/maven/</url>
    </pluginRepository>
  </pluginRepositories>
  <dependencies>
    <dependency>
      <groupId>org.rascalmpl</groupId>
      <artifactId>rascal</artifactId>
      <version>0.41.0-RC20</version>
    </dependency>
    <!-- Rascal tests require JUnit 4 -->
    <dependency>
      <groupId>junit</groupId>
      <artifactId>junit</artifactId>
      <version>${junit.version}</version>
      <scope>test</scope>
    </dependency>
    <dependency>
      <groupId>org.eclipse.lsp4j</groupId>
      <artifactId>org.eclipse.lsp4j</artifactId>
      <version>${lsp4j.version}</version>
      <type>jar</type>
    </dependency>
    <dependency>
      <groupId>org.apache.logging.log4j</groupId>
      <artifactId>log4j-core</artifactId>
      <version>${log4j2.version}</version>
    </dependency>
    <dependency>
      <groupId>org.apache.logging.log4j</groupId>
      <artifactId>log4j-api</artifactId>
      <version>${log4j2.version}</version>
    </dependency>
    <dependency>
      <groupId>org.apache.logging.log4j</groupId>
      <artifactId>log4j-iostreams</artifactId>
      <version>${log4j2.version}</version>
    </dependency>
    <dependency>
      <groupId>org.apache.logging.log4j</groupId>
      <artifactId>log4j-jul</artifactId>
      <version>${log4j2.version}</version>
    </dependency>
    <dependency>
      <groupId>org.eclipse.lsp4j</groupId>
      <artifactId>org.eclipse.lsp4j.debug</artifactId>
      <version>${lsp4j.version}</version>
    </dependency>
  </dependencies>
  <build>
    <resources>
      <resource>
        <directory>.</directory>
        <filtering>false</filtering>
        <includes>
          <include>META-INF/RASCAL.MF</include>
        </includes>
      </resource>
      <resource>
        <directory>src/main/resources</directory>
        <filtering>true</filtering>
      </resource>
      <resource>
        <directory>src/main/rascal</directory>
        <filtering>false</filtering>
      </resource>
    </resources>
    <plugins>
      <plugin>
        <groupId>org.apache.maven.plugins</groupId>
        <artifactId>maven-compiler-plugin</artifactId>
        <version>3.14.0</version>
        <configuration>
          <release>11</release>
          <showWarnings>true</showWarnings>
          <compilerArguments>
            <parameters />
            <Werror />
          </compilerArguments>
        </configuration>
      </plugin>
      <plugin>
        <groupId>org.apache.maven.plugins</groupId>
        <artifactId>maven-surefire-plugin</artifactId>
        <version>${maven-surefire-plugin.version}</version>
        <dependencies>
          <!-- Make sure to use the JUnit 4 test runner -->
          <dependency>
            <groupId>org.apache.maven.surefire</groupId>
            <artifactId>surefire-junit47</artifactId>
            <version>3.5.2</version>
          </dependency>
        </dependencies>
      </plugin>
      <plugin>
        <groupId>org.rascalmpl</groupId>
        <artifactId>rascal-maven-plugin</artifactId>
        <version>0.28.11</version>
        <configuration>
          <errorsAsWarnings>false</errorsAsWarnings>
          <bin>${project.build.outputDirectory}</bin>
          <srcs>
            <src>${project.basedir}/src/main/rascal</src>
          </srcs>
          <srcIgnores>
<<<<<<< HEAD
            <ignore>${project.basedir}/src/main/rascal/lang/rascal/lsp/refactor/Rename.rsc</ignore>
            <ignore>${project.basedir}/src/main/rascal/lang/rascal/lsp/refactor/WorkspaceInfo.rsc</ignore>
            <ignore>${project.basedir}/src/main/rascal/lang/rascal/lsp/refactor/rename</ignore>
=======
            <!-- after we get a new version of the rascal-maven plugin, we might be able to typecheck these modules as well, untill then, no such luck -->
            <ignore>${project.basedir}/src/main/rascal/lang/rascal/lsp/refactor/</ignore>
>>>>>>> 59a6c826
            <ignore>${project.basedir}/src/main/rascal/lang/rascal/lsp/IDECheckerWrapper.rsc</ignore>
            <ignore>${project.basedir}/src/main/rascal/lang/rascal/tests/rename</ignore>
          </srcIgnores>
          <sourceLookup>|mvn://${project.groupId}--${project.name}--${project.version}|</sourceLookup>
          <enableStandardLibrary>false</enableStandardLibrary>
        </configuration>
        <executions>
          <execution>
            <?m2e ignore?>
            <id>it-compile</id>
            <phase>compile</phase>
            <goals>
              <goal>compile</goal>
            </goals>
          </execution>
          <execution>
            <id>it-package</id>
            <phase>prepare-package</phase>
            <goals>
              <goal>package</goal>
            </goals>
          </execution>
          <!-- while we have RC builds of rascal, we cannot have tutor builds
          <execution>
            <id>default-cli</id>
            <phase>compile</phase>
            <goals>
              <goal>tutor</goal>
            </goals>
            <configuration>
              <enableStandardLibrary>false</enableStandardLibrary>
              <errorsAsWarnings>false</errorsAsWarnings>
              <bin>${project.build.outputDirectory}</bin>
              <sources>|http://github.com/usethesource/rascal-language-servers/blob/main/rascal-lsp|</sources>
              <issues>|http://github.com/usethesource/rascal-language-servers/issues|</issues>
              <srcs>
                <src>${project.basedir}/src/main/rascal</src>
              </srcs>
              <ignores>
                <ignore>${project.basedir}/src/main/rascal/lang</ignore>
              </ignores>
            </configuration>
          </execution> -->
        </executions>
      </plugin>

      <plugin>
        <artifactId>maven-dependency-plugin</artifactId>
        <version>3.8.1</version>
        <executions>
          <execution>
            <?m2e ignore?>
            <id>copy</id>
            <phase>validate</phase>
            <goals>
              <goal>copy</goal>
            </goals>
            <configuration>
              <outputAbsoluteArtifactFilename>true</outputAbsoluteArtifactFilename>
              <overWriteSnapshots>true</overWriteSnapshots>
              <artifactItems>
                <artifactItem>
                  <groupId>org.rascalmpl</groupId>
                  <artifactId>rascal</artifactId>
                  <type>jar</type>
                  <overWrite>true</overWrite>
                  <outputDirectory>${project.build.directory}/lib</outputDirectory>
                  <destFileName>rascal.jar</destFileName>
                </artifactItem>
              </artifactItems>
            </configuration>
          </execution>
        </executions>
      </plugin>
      <plugin>
        <groupId>org.apache.maven.plugins</groupId>
        <artifactId>maven-shade-plugin</artifactId>
        <version>3.6.0</version>
        <executions>
          <execution>
            <phase>package</phase>
            <goals>
              <goal>shade</goal>
            </goals>
            <configuration>
              <transformers>
                <transformer implementation="org.apache.maven.plugins.shade.resource.ManifestResourceTransformer">
                  <manifestEntries>
                    <Name>rascal-lsp</Name>
                    <Main-Class>org.rascalmpl.vscode.lsp.RascalLanguageServer</Main-Class>
                    <Specification-Version>${project.version}</Specification-Version>
                    <Specification-Vendor>http://www.usethesource.io</Specification-Vendor>
                  </manifestEntries>
                </transformer>
              </transformers>
              <artifactSet>
                <excludes>
                  <exclude>org.rascalmpl:rascal</exclude>
                  <exclude>org.rascalmpl:rascal-core</exclude>
                  <exclude>org.rascalmpl:typepal</exclude>
                  <!-- exclude dependencies that rascal shades but still contains in the pom -->
                  <exclude>io.usethesource:vallang</exclude>
                  <exclude>io.usethesource:capsule</exclude>
                  <exclude>org.apache.commons:commons-compress</exclude>
                  <exclude>org.tukaani:xz</exclude>
                  <exclude>com.github.luben:zstd-jni</exclude>
                  <exclude>com.github.ben-manes.caffeine:caffeine</exclude>
                </excludes>
              </artifactSet>
              <!--
                          http://zhentao-li.blogspot.nl/2012/06/maven-shade-plugin-invalid-signature.html
                      -->
              <filters>
                <filter>
                  <artifact>*:*</artifact>
                  <excludes>
                    <exclude>META-INF/*.SF</exclude>
                    <exclude>META-INF/*.DSA</exclude>
                    <exclude>META-INF/*.RSA</exclude>
                  </excludes>
                </filter>
              </filters>
            </configuration>
          </execution>
        </executions>
      </plugin>
      <plugin>
        <groupId>com.mycila</groupId>
        <artifactId>license-maven-plugin</artifactId>
        <!-- check and possible add license header
          run mvn license:format to automatically update all license headers
          and add missing ones -->
        <version>4.6</version>
        <configuration>
          <headerDefinitions>
            <headerDefinition>rascal_style.xml</headerDefinition>
          </headerDefinitions>
          <licenseSets>
            <licenseSet>
              <header>../LICENSE.txt</header>
              <excludes>
                <exclude>rascal_style.xml</exclude>
                <exclude>checkstyle.xml</exclude>
                <exclude>**/README</exclude>
                <exclude>src/test/resources/**</exclude>
                <exclude>src/main/resources/**</exclude>
                <exclude>**/*.tpl</exclude>
                <exclude>META-INF/**</exclude>
                <exclude>.editorconfig</exclude>
                <exclude>CITATION</exclude>
                <exclude>FUNDING</exclude>
              </excludes>
            </licenseSet>
          </licenseSets>
          <mapping>
            <java>SLASHSTAR_STYLE</java>
            <rsc>RASCAL_STYLE</rsc>
          </mapping>
        </configuration>
        <executions>
          <execution>
            <goals>
              <goal>check</goal>
            </goals>
          </execution>
        </executions>
      </plugin>
      <plugin>
        <groupId>org.apache.maven.plugins</groupId>
        <artifactId>maven-enforcer-plugin</artifactId>
        <version>3.5.0</version>
        <executions>
          <execution>
            <id>enforce-maven</id>
            <goals>
              <goal>enforce</goal>
            </goals>
            <configuration>
              <rules>
                <requireMavenVersion>
                  <version>3.8.2</version>
                </requireMavenVersion>
              </rules>
            </configuration>
          </execution>
        </executions>
      </plugin>
      <plugin> <!-- needs to be explictily envoked using mvn checkstyle:check -->
        <groupId>org.apache.maven.plugins</groupId>
        <artifactId>maven-checkstyle-plugin</artifactId>
        <version>3.6.0</version>
        <configuration>
          <configLocation>checkstyle.xml</configLocation>
        </configuration>
      </plugin>
    </plugins>
  </build>
  <licenses>
    <license>
      <name>BSD-2-Clause</name>
      <url>https://opensource.org/licenses/BSD-2-Clause</url>
      <distribution>manual</distribution>
    </license>
  </licenses>
  <profiles>
    <profile>
      <id>coverage</id>
      <build>
        <plugins>
          <plugin>
            <groupId>org.jacoco</groupId>
            <artifactId>jacoco-maven-plugin</artifactId>
            <version>0.8.12</version>
            <executions>
              <execution>
                <id>prepare-agent</id>
                <goals>
                  <goal>prepare-agent</goal>
                </goals>
              </execution>
              <execution>
                <id>report</id>
                <goals>
                  <goal>report</goal>
                </goals>
                <configuration>
                  <formats>
                    <format>XML</format>
                  </formats>
                </configuration>
              </execution>
            </executions>
          </plugin>
        </plugins>
      </build>
    </profile>
  </profiles>
</project><|MERGE_RESOLUTION|>--- conflicted
+++ resolved
@@ -162,14 +162,8 @@
             <src>${project.basedir}/src/main/rascal</src>
           </srcs>
           <srcIgnores>
-<<<<<<< HEAD
-            <ignore>${project.basedir}/src/main/rascal/lang/rascal/lsp/refactor/Rename.rsc</ignore>
-            <ignore>${project.basedir}/src/main/rascal/lang/rascal/lsp/refactor/WorkspaceInfo.rsc</ignore>
-            <ignore>${project.basedir}/src/main/rascal/lang/rascal/lsp/refactor/rename</ignore>
-=======
             <!-- after we get a new version of the rascal-maven plugin, we might be able to typecheck these modules as well, untill then, no such luck -->
             <ignore>${project.basedir}/src/main/rascal/lang/rascal/lsp/refactor/</ignore>
->>>>>>> 59a6c826
             <ignore>${project.basedir}/src/main/rascal/lang/rascal/lsp/IDECheckerWrapper.rsc</ignore>
             <ignore>${project.basedir}/src/main/rascal/lang/rascal/tests/rename</ignore>
           </srcIgnores>
