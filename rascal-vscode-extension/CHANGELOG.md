--- conflicted
+++ resolved
@@ -18,11 +18,8 @@
 * Error recovery support for DSLs is opt-in (the parse function should be constructed with `allowRecovery=true`); your code might have to be updated to deal with these trees with skipped/ambiguous parts.
 * DSLs can contribute their own rename refactoring using the `LanguageService::rename` contribution.
 * DSLs can contribute their own selection ranges using the `LanguageService::selectionRange` contribution.
-<<<<<<< HEAD
+* DSLs can contribute their own call hierarchies using the `LanguageServer::callHierachy` contribution.
 * DSLs can extend text edits with labels and descriptions, and mark them as requiring user confirmation, using keyword parameters (`str label`, `str description`, `bool needsConfirmation`). See `util::LanguageServer::TextEdit`.
-=======
-* DSLs can contribute their own call hierarchies using the `LanguageServer::callHierachy` contribution.
->>>>>>> d6f1332a
 
 ### Improved features
 
