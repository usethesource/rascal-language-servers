--- conflicted
+++ resolved
@@ -178,16 +178,7 @@
 
 }
 
-
-<<<<<<< HEAD
-function hasNewline(tl: vscode.TextLine) {
-    return tl.range.end.character !== tl.rangeIncludingLineBreak.end.character;
-}
-
 export function buildMFChildPath(uri: vscode.Uri) {
-=======
-function buildMFChildPath(uri: vscode.Uri) {
->>>>>>> 62bd727e
     return uri.with({
         path: posix.join(uri.path, MF_DIR, MF_FILE)
     });
