// The module 'vscode' contains the VS Code extensibility API
// Import the module and reference it with the alias vscode in your code below
import * as vscode from 'vscode';
import * as path from 'path';
import * as net from 'net';
import * as cp from 'child_process';
import * as os from 'os';

import { ErrorAction, LanguageClient, LanguageClientOptions, Message, ServerOptions, StreamInfo, Trace, ErrorHandler, CloseAction, ProtocolRequestType0, integer } from 'vscode-languageclient/node';
import { Server } from 'http';
import { REPL_MODE_SLOPPY } from 'node:repl';
import { loadavg } from 'node:os';

 
const deployMode = true;
const main = 'org.rascalmpl.vscode.lsp.RascalLanguageServer';

let childProcess: cp.ChildProcessWithoutNullStreams;

let developmentPort = 8888;

class IDEServicesConfiguration {
	public port:integer;

	constructor (port:integer) {
		this.port = port;
	}
}

export function getRascalExtensionDeploymode() : boolean {
	return deployMode;
}

export function activate(context: vscode.ExtensionContext) {
	const serverOptions: ServerOptions = deployMode 
		? buildRascalServerOptions(context)
		: () => connectToRascalLanguageServerSocket(developmentPort) // we assume a server is running in debug mode
			.then((socket) => <StreamInfo> { writer: socket, reader: socket});

	const clientOptions: LanguageClientOptions = {
		documentSelector: [{ scheme: 'file', language: 'rascalmpl' }],
		// progressOnInitialization: true,
	};

	const client = new LanguageClient('rascalmpl', 'Rascal MPL Language Server', serverOptions, clientOptions, true);

	client.onReady().then(() => {
		client.onNotification("rascal/showContent", (bp:BrowseParameter) => {
		   showContentPanel(bp.uri);
		});
	});

	context.subscriptions.push(client.start());
	
	registerTerminalCommand(context, client);
}

export function deactivate() {
	if (childProcess) {
		childProcess.kill('SIGKILL');
	}
}

function registerTerminalCommand(context: vscode.ExtensionContext, client:LanguageClient) {
	let disposable = vscode.commands.registerCommand('rascalmpl.createTerminal', () => {
        let editor = vscode.window.activeTextEditor;
		if (!editor) {
			return;
		}

		let document = editor.document;
		if (!document) {
			return;
		}

		let uri = document.uri;
		if (!uri) {
			return;
		}

<<<<<<< HEAD
		const reply:Promise<IDEServicesConfiguration> = client.sendRequest("rascal/supplyIDEServicesConfiguration");

		reply.then((cfg:IDEServicesConfiguration) => {
			let terminal = vscode.window.createTerminal({
				cwd: path.dirname(uri.fsPath),
				shellPath: getJavaExecutable(),
				shellArgs: [
					'-cp' , buildJVMPath(context), 
					'org.rascalmpl.vscode.lsp.terminal.LSPTerminalREPL',
					'--ideServicesPort', 
					'' + cfg.port
				],
				name: 'Rascal Terminal',
			});

			context.subscriptions.push(disposable);
			terminal.show(false);
=======
		let terminal = vscode.window.createTerminal({
			cwd: path.dirname(uri.fsPath),
			shellPath: getJavaExecutable(),
			shellArgs: ['-cp' , context.asAbsolutePath('./out/rascal.jar'), '-Drascal.useSystemBrowser=false','org.rascalmpl.shell.RascalShell'],
			name: 'Rascal Terminal',
>>>>>>> 10698b10
		});
	});
}

function buildJVMPath(context: vscode.ExtensionContext) :string {
	const jars = ['rascal-lsp.jar', 'rascal.jar', 'rascal-core.jar', 'typepal.jar'];
	return jars.map(j => context.asAbsolutePath(path.join('.', 'dist', j))).join(path.delimiter);
}

<<<<<<< HEAD
function buildRascalServerOptions(context: vscode.ExtensionContext): ServerOptions {
	const classpath = buildJVMPath(context);
=======

const jars = ['rascal-lsp.jar', 'rascal.jar', 'rascal-core.jar', 'typepal.jar'];

function buildRascalServerOptions(extensionPath: string): ServerOptions {
	const classPath = jars.map(j => path.join(extensionPath, 'out', j)).join(path.delimiter);
>>>>>>> 10698b10
	return {
		command: 'java',
		args: ['-Dlog4j2.configurationFactory=org.rascalmpl.vscode.lsp.LogRedirectConfiguration', '-Dlog4j2.level=DEBUG', 
			'-Drascal.lsp.deploy=true', '-Drascal.compilerClasspath=' + classpath, 
			'-cp', classpath, main],
	};
}

function getJavaExecutable():string {
	const { JAVA_HOME } = process.env;	
	
	const name = os.platform() === 'win32' ? 'java.exe' : 'java';
	return JAVA_HOME ? path.join(JAVA_HOME, 'bin', name) : name;
}

function connectToRascalLanguageServerSocket(port: number): Promise<net.Socket> {
    return new Promise((connected, failed) => {
		const maxTries = 20;
		const host = '127.0.0.1';
		let retryDelay = 0;
		const client = new net.Socket();
		var tries = 0;
		
        function retry(err?: Error) : net.Socket | void {
            if (tries <= maxTries) {
				setTimeout (() => {
					tries++;
					retryDelay = Math.min(2500, retryDelay + 250);
					client.connect(port, host);
				}, retryDelay);
            }
            else {
                return failed("Connection retries exceeded" + (err ? (": " + err.message) : ""));
            }
		}
		
        client.setTimeout(1000);
        client.on('timeout', retry);
        client.on('error', retry);
        client.once('connect', () => {
            client.setTimeout(0); 
            client.removeAllListeners(); 
            return connected(client);
		});
		
        return retry();
    });
}

let contentPanels : vscode.WebviewPanel[] = [];

function showContentPanel(url: string) : void {
	let oldPanel:vscode.WebviewPanel|undefined = contentPanels.find(p => (p as vscode.WebviewPanel).title === url);

	if (oldPanel) {
		oldPanel.dispose();
	}

	const panel = vscode.window.createWebviewPanel(
			"text/html",
			url,
			vscode.ViewColumn.One,
			{
					enableScripts: true,
			}
	);

	contentPanels.push(panel);
	loadURLintoPanel(panel, url);

	panel.onDidDispose((e) => {
			contentPanels.splice(contentPanels.indexOf(panel), 1);
			// TODO: possibly clean up the server side while we are at it?
	});
}

function loadURLintoPanel(panel:vscode.WebviewPanel, url:string): void {
	panel.webview.html = `
			<!DOCTYPE html>
			<html lang="en">
			<head>
					<meta charset="UTF-8">
					<meta name="viewport" content="width=device-width, initial-scale=1.0">
			</head>
			<body>
			<iframe 
				id="iframe-rascal-content" 
				src="${url}" 
				frameborder="0" 
				sandbox="allow-scripts allow-forms allow-same-origin allow-pointer-lock allow-downloads allow-top-navigation" 
				style="display: block; margin: 0px; overflow: hidden; position: absolute; width: 100%; height: 100%; visibility: visible;"
			>
			Loading ${url}...
			</iframe>
			</body>
			</html>`;
}
	
interface BrowseParameter {
	uri: string;
	mimetype: string;
	title:string;
}

interface RascalTerminalContentLink extends vscode.TerminalLink {
	url: string
	contentType: string
	contentId: string
}<|MERGE_RESOLUTION|>--- conflicted
+++ resolved
@@ -11,7 +11,7 @@
 import { REPL_MODE_SLOPPY } from 'node:repl';
 import { loadavg } from 'node:os';
 
- 
+
 const deployMode = true;
 const main = 'org.rascalmpl.vscode.lsp.RascalLanguageServer';
 
@@ -32,7 +32,7 @@
 }
 
 export function activate(context: vscode.ExtensionContext) {
-	const serverOptions: ServerOptions = deployMode 
+	const serverOptions: ServerOptions = deployMode
 		? buildRascalServerOptions(context)
 		: () => connectToRascalLanguageServerSocket(developmentPort) // we assume a server is running in debug mode
 			.then((socket) => <StreamInfo> { writer: socket, reader: socket});
@@ -51,7 +51,7 @@
 	});
 
 	context.subscriptions.push(client.start());
-	
+
 	registerTerminalCommand(context, client);
 }
 
@@ -78,7 +78,6 @@
 			return;
 		}
 
-<<<<<<< HEAD
 		const reply:Promise<IDEServicesConfiguration> = client.sendRequest("rascal/supplyIDEServicesConfiguration");
 
 		reply.then((cfg:IDEServicesConfiguration) => {
@@ -86,9 +85,9 @@
 				cwd: path.dirname(uri.fsPath),
 				shellPath: getJavaExecutable(),
 				shellArgs: [
-					'-cp' , buildJVMPath(context), 
+					'-cp' , buildJVMPath(context),
 					'org.rascalmpl.vscode.lsp.terminal.LSPTerminalREPL',
-					'--ideServicesPort', 
+					'--ideServicesPort',
 					'' + cfg.port
 				],
 				name: 'Rascal Terminal',
@@ -96,43 +95,28 @@
 
 			context.subscriptions.push(disposable);
 			terminal.show(false);
-=======
-		let terminal = vscode.window.createTerminal({
-			cwd: path.dirname(uri.fsPath),
-			shellPath: getJavaExecutable(),
-			shellArgs: ['-cp' , context.asAbsolutePath('./out/rascal.jar'), '-Drascal.useSystemBrowser=false','org.rascalmpl.shell.RascalShell'],
-			name: 'Rascal Terminal',
->>>>>>> 10698b10
-		});
-	});
+        });
+    });
 }
 
 function buildJVMPath(context: vscode.ExtensionContext) :string {
 	const jars = ['rascal-lsp.jar', 'rascal.jar', 'rascal-core.jar', 'typepal.jar'];
-	return jars.map(j => context.asAbsolutePath(path.join('.', 'dist', j))).join(path.delimiter);
-}
-
-<<<<<<< HEAD
+	return jars.map(j => context.asAbsolutePath(path.join('.', 'out', j))).join(path.delimiter);
+}
+
 function buildRascalServerOptions(context: vscode.ExtensionContext): ServerOptions {
 	const classpath = buildJVMPath(context);
-=======
-
-const jars = ['rascal-lsp.jar', 'rascal.jar', 'rascal-core.jar', 'typepal.jar'];
-
-function buildRascalServerOptions(extensionPath: string): ServerOptions {
-	const classPath = jars.map(j => path.join(extensionPath, 'out', j)).join(path.delimiter);
->>>>>>> 10698b10
 	return {
 		command: 'java',
-		args: ['-Dlog4j2.configurationFactory=org.rascalmpl.vscode.lsp.LogRedirectConfiguration', '-Dlog4j2.level=DEBUG', 
-			'-Drascal.lsp.deploy=true', '-Drascal.compilerClasspath=' + classpath, 
+		args: ['-Dlog4j2.configurationFactory=org.rascalmpl.vscode.lsp.LogRedirectConfiguration', '-Dlog4j2.level=DEBUG',
+			'-Drascal.lsp.deploy=true', '-Drascal.compilerClasspath=' + classpath,
 			'-cp', classpath, main],
 	};
 }
 
 function getJavaExecutable():string {
-	const { JAVA_HOME } = process.env;	
-	
+	const { JAVA_HOME } = process.env;
+
 	const name = os.platform() === 'win32' ? 'java.exe' : 'java';
 	return JAVA_HOME ? path.join(JAVA_HOME, 'bin', name) : name;
 }
@@ -144,7 +128,7 @@
 		let retryDelay = 0;
 		const client = new net.Socket();
 		var tries = 0;
-		
+
         function retry(err?: Error) : net.Socket | void {
             if (tries <= maxTries) {
 				setTimeout (() => {
@@ -157,16 +141,16 @@
                 return failed("Connection retries exceeded" + (err ? (": " + err.message) : ""));
             }
 		}
-		
+
         client.setTimeout(1000);
         client.on('timeout', retry);
         client.on('error', retry);
         client.once('connect', () => {
-            client.setTimeout(0); 
-            client.removeAllListeners(); 
+            client.setTimeout(0);
+            client.removeAllListeners();
             return connected(client);
 		});
-		
+
         return retry();
     });
 }
@@ -207,11 +191,11 @@
 					<meta name="viewport" content="width=device-width, initial-scale=1.0">
 			</head>
 			<body>
-			<iframe 
-				id="iframe-rascal-content" 
-				src="${url}" 
-				frameborder="0" 
-				sandbox="allow-scripts allow-forms allow-same-origin allow-pointer-lock allow-downloads allow-top-navigation" 
+			<iframe
+				id="iframe-rascal-content"
+				src="${url}"
+				frameborder="0"
+				sandbox="allow-scripts allow-forms allow-same-origin allow-pointer-lock allow-downloads allow-top-navigation"
 				style="display: block; margin: 0px; overflow: hidden; position: absolute; width: 100%; height: 100%; visibility: visible;"
 			>
 			Loading ${url}...
@@ -219,7 +203,7 @@
 			</body>
 			</html>`;
 }
-	
+
 interface BrowseParameter {
 	uri: string;
 	mimetype: string;
