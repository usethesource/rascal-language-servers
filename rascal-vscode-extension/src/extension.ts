--- conflicted
+++ resolved
@@ -6,19 +6,10 @@
 import * as cp from 'child_process';
 import * as os from 'os';
 
-<<<<<<< HEAD
 import {LanguageClient, LanguageClientOptions, ServerOptions, StreamInfo, integer} from 'vscode-languageclient/node';
 import { TextDocumentContentProvider } from 'vscode';
 import { StringifyOptions } from 'node:querystring';
  
-=======
-import { ErrorAction, LanguageClient, LanguageClientOptions, Message, ServerOptions, StreamInfo, Trace, ErrorHandler, CloseAction, ProtocolRequestType0, integer } from 'vscode-languageclient/node';
-import { Server } from 'http';
-import { REPL_MODE_SLOPPY } from 'node:repl';
-import { loadavg } from 'node:os';
-
-
->>>>>>> a1aac62f
 const deployMode = true;
 const ALL_LANGUAGES_ID = 'parametric-rascalmpl';
 let registeredFileExtensions:Array<String> = [];
@@ -38,7 +29,6 @@
 }
 
 export function activate(context: vscode.ExtensionContext) {
-<<<<<<< HEAD
 	const parametricClient = activateParametricLanguageClient(context);
 	const rascalClient = activateRascalLanguageClient(context, parametricClient);
 	registerTerminalCommand(context, rascalClient);
@@ -94,11 +84,6 @@
 	const serverOptions: ServerOptions = deployMode 
 		? buildRascalServerOptions(context, main)
 		: () => connectToRascalLanguageServerSocket(devPort) // we assume a server is running in debug mode
-=======
-	const serverOptions: ServerOptions = deployMode
-		? buildRascalServerOptions(context)
-		: () => connectToRascalLanguageServerSocket(developmentPort) // we assume a server is running in debug mode
->>>>>>> a1aac62f
 			.then((socket) => <StreamInfo> { writer: socket, reader: socket});
 
 	const clientOptions: LanguageClientOptions = {
@@ -121,11 +106,7 @@
 
 	context.subscriptions.push(client.start());
 
-<<<<<<< HEAD
 	return client;
-=======
-	registerTerminalCommand(context, client);
->>>>>>> a1aac62f
 }
 
 
@@ -159,9 +140,9 @@
 				cwd: path.dirname(uri.fsPath),
 				shellPath: getJavaExecutable(),
 				shellArgs: [
-					'-cp' , buildJVMPath(context),
+					'-cp' , buildJVMPath(context), 
 					'org.rascalmpl.vscode.lsp.terminal.LSPTerminalREPL',
-					'--ideServicesPort',
+					'--ideServicesPort', 
 					'' + cfg.port
 				],
 				name: 'Rascal Terminal',
@@ -169,8 +150,8 @@
 
 			context.subscriptions.push(disposable);
 			terminal.show(false);
-        });
-    });
+		});
+	});
 }
 
 function buildJVMPath(context: vscode.ExtensionContext) :string {
@@ -182,15 +163,15 @@
 	const classpath = buildJVMPath(context);
 	return {
 		command: 'java',
-		args: ['-Dlog4j2.configurationFactory=org.rascalmpl.vscode.lsp.LogRedirectConfiguration', '-Dlog4j2.level=DEBUG',
-			'-Drascal.lsp.deploy=true', '-Drascal.compilerClasspath=' + classpath,
+		args: ['-Dlog4j2.configurationFactory=org.rascalmpl.vscode.lsp.LogRedirectConfiguration', '-Dlog4j2.level=DEBUG', 
+			'-Drascal.lsp.deploy=true', '-Drascal.compilerClasspath=' + classpath, 
 			'-cp', classpath, main],
 	};
 }
 
 function getJavaExecutable():string {
-	const { JAVA_HOME } = process.env;
-
+	const { JAVA_HOME } = process.env;	
+	
 	const name = os.platform() === 'win32' ? 'java.exe' : 'java';
 	return JAVA_HOME ? path.join(JAVA_HOME, 'bin', name) : name;
 }
@@ -202,7 +183,7 @@
 		let retryDelay = 0;
 		const client = new net.Socket();
 		var tries = 0;
-
+		
         function retry(err?: Error) : net.Socket | void {
             if (tries <= maxTries) {
 				setTimeout (() => {
@@ -215,16 +196,16 @@
                 return failed("Connection retries exceeded" + (err ? (": " + err.message) : ""));
             }
 		}
-
+		
         client.setTimeout(1000);
         client.on('timeout', retry);
         client.on('error', retry);
         client.once('connect', () => {
-            client.setTimeout(0);
-            client.removeAllListeners();
+            client.setTimeout(0); 
+            client.removeAllListeners(); 
             return connected(client);
 		});
-
+		
         return retry();
     });
 }
@@ -265,11 +246,11 @@
 					<meta name="viewport" content="width=device-width, initial-scale=1.0">
 			</head>
 			<body>
-			<iframe
-				id="iframe-rascal-content"
-				src="${url}"
-				frameborder="0"
-				sandbox="allow-scripts allow-forms allow-same-origin allow-pointer-lock allow-downloads allow-top-navigation"
+			<iframe 
+				id="iframe-rascal-content" 
+				src="${url}" 
+				frameborder="0" 
+				sandbox="allow-scripts allow-forms allow-same-origin allow-pointer-lock allow-downloads allow-top-navigation" 
 				style="display: block; margin: 0px; overflow: hidden; position: absolute; width: 100%; height: 100%; visibility: visible;"
 			>
 			Loading ${url}...
@@ -277,7 +258,7 @@
 			</body>
 			</html>`;
 }
-
+	
 interface BrowseParameter {
 	uri: string;
 	mimetype: string;
