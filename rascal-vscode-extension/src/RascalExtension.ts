--- conflicted
+++ resolved
@@ -48,13 +48,8 @@
     constructor(private readonly context: vscode.ExtensionContext, private readonly jarRootPath: string, private readonly icon: vscode.Uri, private readonly isDeploy = true) {
         this.vfsServer = new VSCodeUriResolverServer(!isDeploy, this.log);
 
-<<<<<<< HEAD
-        this.dsls = new ParameterizedLanguageServer(context, this.vfsServer, jarRootPath, isDeploy);
+        this.dsls = new ParameterizedLanguageServer(context, this.vfsServer, jarRootPath, this.log, isDeploy);
         this.rascal = new RascalLanguageServer(context, this.vfsServer, jarRootPath, this.dsls, this.log, isDeploy);
-=======
-        this.dsls = new ParameterizedLanguageServer(context, this.vfsServer, jarRootPath, this.log, isDeploy);
-        this.rascal = new RascalLanguageServer(context, this.vfsServer, jarRootPath, this.dsls, isDeploy);
->>>>>>> 12e5cb0e
 
         this.registerTerminalCommand();
         this.registerMainRun();
